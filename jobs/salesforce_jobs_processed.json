[
  {
<<<<<<< HEAD
    "Job ID": "JR297853",
    "Title": "Senior Software Engineer, Fullstack - Quip",
    "Location": "3 Locations",
    "Posted Date": "2025-07-04T00:00:00Z",
    "Job URL": "https://salesforce.wd12.myworkdayjobs.com/External_Career_Site/job/Georgia---Atlanta/Full-Stack--Senior-Software-Engineering--Quip_JR297853",
    "External Path": "/job/Georgia---Atlanta/Full-Stack--Senior-Software-Engineering--Quip_JR297853",
=======
    "Job ID": "JR274682",
    "Title": "Software Engineering-SDET",
    "Location": "2 Locations",
    "Posted Date": "Posted Today",
    "Job URL": "https://salesforce.wd12.myworkdayjobs.com/External_Career_Site/job/India---Bangalore/Quality-Engineer-AI-Cloud--LMTS---PMTS_JR274682",
    "External Path": "/job/India---Bangalore/Quality-Engineer-AI-Cloud--LMTS---PMTS_JR274682",
>>>>>>> 91521309
    "Bullet Fields": [
      "JR274682"
    ],
<<<<<<< HEAD
    "Requisition ID": "JR297853",
    "Scraped At": "2025-07-04T05:58:45Z",
    "Posted Date Original": "Posted Today"
  },
  {
    "Job ID": "JR282867",
    "Title": "Principal Software Engineer - PMTS / Architect (AI /ML)",
    "Location": "India - Bangalore",
    "Posted Date": "2025-07-04T00:00:00Z",
    "Job URL": "https://salesforce.wd12.myworkdayjobs.com/External_Career_Site/job/India---Bangalore/Principal-Software-Engineer---PMTS-Architect-AI-Cloud-_JR282867",
    "External Path": "/job/India---Bangalore/Principal-Software-Engineer---PMTS-Architect-AI-Cloud-_JR282867",
=======
    "Requisition ID": "JR274682"
  },
  {
    "Job ID": "JR295989",
    "Title": "Lead/Principal Backend Software Engineer",
    "Location": "Israel - Tel Aviv",
    "Posted Date": "Posted Today",
    "Job URL": "https://salesforce.wd12.myworkdayjobs.com/External_Career_Site/job/Israel---Tel-Aviv/Backend-Software-Engineer---Lead-Principal_JR295989",
    "External Path": "/job/Israel---Tel-Aviv/Backend-Software-Engineer---Lead-Principal_JR295989",
>>>>>>> 91521309
    "Bullet Fields": [
      "JR295989"
    ],
<<<<<<< HEAD
    "Requisition ID": "JR282867",
    "Scraped At": "2025-07-04T05:58:45Z",
    "Posted Date Original": "Posted Today"
  },
  {
    "Job ID": "JR297651",
    "Title": "Senior Full Stack Engineer - Backend Focus",
    "Location": "Israel - Tel Aviv",
    "Posted Date": "2025-07-04T00:00:00Z",
    "Job URL": "https://salesforce.wd12.myworkdayjobs.com/External_Career_Site/job/Israel---Tel-Aviv/Senior-Lead-Full-Stack-Engineer_JR297651",
    "External Path": "/job/Israel---Tel-Aviv/Senior-Lead-Full-Stack-Engineer_JR297651",
=======
    "Requisition ID": "JR295989"
  },
  {
    "Job ID": "JR291249-1",
    "Title": "Cloud Account Executive",
    "Location": "India - Bangalore",
    "Posted Date": "Posted Today",
    "Job URL": "https://salesforce.wd12.myworkdayjobs.com/External_Career_Site/job/India---Bangalore/Cloud-Account-Executive_JR291249-1",
    "External Path": "/job/India---Bangalore/Cloud-Account-Executive_JR291249-1",
>>>>>>> 91521309
    "Bullet Fields": [
      "JR291249"
    ],
<<<<<<< HEAD
    "Requisition ID": "JR297651",
    "Scraped At": "2025-07-04T05:58:45Z",
    "Posted Date Original": "Posted Today"
  },
  {
    "Job ID": "JR300984",
    "Title": "Lead Site Reliability Engineer",
    "Location": "California - San Francisco",
    "Posted Date": "2025-07-03T00:00:00Z",
    "Job URL": "https://salesforce.wd12.myworkdayjobs.com/External_Career_Site/job/California---San-Francisco/Lead-Site-Reliability-Engineer_JR300984",
    "External Path": "/job/California---San-Francisco/Lead-Site-Reliability-Engineer_JR300984",
=======
    "Requisition ID": "JR291249"
  },
  {
    "Job ID": "JR302620",
    "Title": "Campaign Senior Specialist / Manager",
    "Location": "Japan - Tokyo",
    "Posted Date": "Posted Today",
    "Job URL": "https://salesforce.wd12.myworkdayjobs.com/External_Career_Site/job/Japan---Tokyo/Campaign-Senior-Specialist---Manager_JR302620",
    "External Path": "/job/Japan---Tokyo/Campaign-Senior-Specialist---Manager_JR302620",
>>>>>>> 91521309
    "Bullet Fields": [
      "JR302620"
    ],
<<<<<<< HEAD
    "Requisition ID": "JR300984",
    "Scraped At": "2025-07-04T05:58:45Z",
    "Posted Date Original": "Posted Yesterday"
  },
  {
    "Job ID": "JR293440",
    "Title": "Backend Software Engineer/Senior Software Engineer",
    "Location": "2 Locations",
    "Posted Date": "2025-07-03T00:00:00Z",
    "Job URL": "https://salesforce.wd12.myworkdayjobs.com/External_Career_Site/job/California---San-Francisco/Backend-Software-Engineer-Senior-Software-Engineer_JR293440",
    "External Path": "/job/California---San-Francisco/Backend-Software-Engineer-Senior-Software-Engineer_JR293440",
=======
    "Requisition ID": "JR302620"
  },
  {
    "Job ID": "JR301641",
    "Title": "Full Stack, Software Engineering MTS (Marketing Cloud)",
    "Location": "Indiana - Indianapolis",
    "Posted Date": "Posted Today",
    "Job URL": "https://salesforce.wd12.myworkdayjobs.com/External_Career_Site/job/Indiana---Indianapolis/Full-Stack--Software-Engineering-MTS-SMTS--Marketing-Cloud-_JR301641",
    "External Path": "/job/Indiana---Indianapolis/Full-Stack--Software-Engineering-MTS-SMTS--Marketing-Cloud-_JR301641",
>>>>>>> 91521309
    "Bullet Fields": [
      "JR301641"
    ],
<<<<<<< HEAD
    "Requisition ID": "JR293440",
    "Scraped At": "2025-07-04T05:58:45Z",
    "Posted Date Original": "Posted Yesterday"
  },
  {
    "Job ID": "JR300899-1",
    "Title": "Director, Industry Advisor (Manufacturing)",
    "Location": "19 Locations",
    "Posted Date": "2025-07-03T00:00:00Z",
    "Job URL": "https://salesforce.wd12.myworkdayjobs.com/External_Career_Site/job/Georgia---Atlanta/Director--Industry-Advisor_JR300899-1",
    "External Path": "/job/Georgia---Atlanta/Director--Industry-Advisor_JR300899-1",
=======
    "Requisition ID": "JR301641"
  },
  {
    "Job ID": "JR293272",
    "Title": "Managing Director, AI-Enabled Transformation (Financial Services)",
    "Location": "8 Locations",
    "Posted Date": "Posted Today",
    "Job URL": "https://salesforce.wd12.myworkdayjobs.com/External_Career_Site/job/Florida---Remote/Director--Industry-Advisor--FINS-_JR293272",
    "External Path": "/job/Florida---Remote/Director--Industry-Advisor--FINS-_JR293272",
>>>>>>> 91521309
    "Bullet Fields": [
      "JR293272"
    ],
<<<<<<< HEAD
    "Requisition ID": "JR300899",
    "Scraped At": "2025-07-04T05:58:45Z",
    "Posted Date Original": "Posted Yesterday"
  },
  {
    "Job ID": "JR301975",
    "Title": "System Specialist II",
    "Location": "3 Locations",
    "Posted Date": "2025-07-02T00:00:00Z",
    "Job URL": "https://salesforce.wd12.myworkdayjobs.com/External_Career_Site/job/Texas---Dallas/System-Specialist-II_JR301975",
    "External Path": "/job/Texas---Dallas/System-Specialist-II_JR301975",
=======
    "Requisition ID": "JR293272"
  },
  {
    "Job ID": "JR298545",
    "Title": "Corporate Counsel, Product Legal",
    "Location": "7 Locations",
    "Posted Date": "Posted Today",
    "Job URL": "https://salesforce.wd12.myworkdayjobs.com/External_Career_Site/job/Illinois---Chicago/Corporate-Counsel--Product-Legal_JR298545",
    "External Path": "/job/Illinois---Chicago/Corporate-Counsel--Product-Legal_JR298545",
>>>>>>> 91521309
    "Bullet Fields": [
      "JR298545"
    ],
<<<<<<< HEAD
    "Requisition ID": "JR301975",
    "Scraped At": "2025-07-04T05:58:45Z",
    "Posted Date Original": "Posted 2 Days Ago"
  },
  {
    "Job ID": "JR290541-1",
    "Title": "Software Engineer, Machine Learning (Multiple Levels) - Slack",
    "Location": "8 Locations",
    "Posted Date": "2025-07-02T00:00:00Z",
    "Job URL": "https://salesforce.wd12.myworkdayjobs.com/External_Career_Site/job/California---San-Francisco/Software-Engineer--Machine-Learning--Multiple-Levels----Slack_JR290541-1",
    "External Path": "/job/California---San-Francisco/Software-Engineer--Machine-Learning--Multiple-Levels----Slack_JR290541-1",
=======
    "Requisition ID": "JR298545"
  },
  {
    "Job ID": "JR302661",
    "Title": "Named Account Executive, Mid-Market: Non-Profit",
    "Location": "2 Locations",
    "Posted Date": "Posted Today",
    "Job URL": "https://salesforce.wd12.myworkdayjobs.com/External_Career_Site/job/Illinois---Chicago-Metro---Remote/Named-Account-Executive--Mid-Market--Non-Profit_JR302661",
    "External Path": "/job/Illinois---Chicago-Metro---Remote/Named-Account-Executive--Mid-Market--Non-Profit_JR302661",
>>>>>>> 91521309
    "Bullet Fields": [
      "JR302661"
    ],
<<<<<<< HEAD
    "Requisition ID": "JR290541",
    "Scraped At": "2025-07-04T05:58:45Z",
    "Posted Date Original": "Posted 2 Days Ago"
  },
  {
    "Job ID": "JR301212-1",
    "Title": "Product Manager, API Design & Collaboration",
    "Location": "3 Locations",
    "Posted Date": "2025-07-02T00:00:00Z",
    "Job URL": "https://salesforce.wd12.myworkdayjobs.com/External_Career_Site/job/California---San-Francisco/Product-Manager--API-Design---Collaboration_JR301212-1",
    "External Path": "/job/California---San-Francisco/Product-Manager--API-Design---Collaboration_JR301212-1",
=======
    "Requisition ID": "JR302661"
  },
  {
    "Job ID": "JR300963",
    "Title": "Business Development Senior Manager",
    "Location": "4 Locations",
    "Posted Date": "Posted Today",
    "Job URL": "https://salesforce.wd12.myworkdayjobs.com/External_Career_Site/job/New-York---New-York/Business-Development-Senior-Manager_JR300963",
    "External Path": "/job/New-York---New-York/Business-Development-Senior-Manager_JR300963",
>>>>>>> 91521309
    "Bullet Fields": [
      "JR300963"
    ],
<<<<<<< HEAD
    "Requisition ID": "JR301212",
    "Scraped At": "2025-07-04T05:58:45Z",
    "Posted Date Original": "Posted 2 Days Ago"
  },
  {
    "Job ID": "JR301208-1",
    "Title": "Product Management Director, MuleSoft Developer Experiences & Tooling",
    "Location": "3 Locations",
    "Posted Date": "2025-07-02T00:00:00Z",
    "Job URL": "https://salesforce.wd12.myworkdayjobs.com/External_Career_Site/job/California---San-Francisco/Product-Management-Director--MuleSoft-Developer-Experiences---Tooling_JR301208-1",
    "External Path": "/job/California---San-Francisco/Product-Management-Director--MuleSoft-Developer-Experiences---Tooling_JR301208-1",
=======
    "Requisition ID": "JR300963"
  },
  {
    "Job ID": "JR295997",
    "Title": "Manager, Global L2C Change Management & Seller Adoption",
    "Location": "Indiana - Indianapolis",
    "Posted Date": "Posted Today",
    "Job URL": "https://salesforce.wd12.myworkdayjobs.com/External_Career_Site/job/Indiana---Indianapolis/Seller-Insights---Adoption--Manager_JR295997",
    "External Path": "/job/Indiana---Indianapolis/Seller-Insights---Adoption--Manager_JR295997",
>>>>>>> 91521309
    "Bullet Fields": [
      "JR295997"
    ],
<<<<<<< HEAD
    "Requisition ID": "JR301208",
    "Scraped At": "2025-07-04T05:58:45Z",
    "Posted Date Original": "Posted 2 Days Ago"
  },
  {
    "Job ID": "JR281345",
    "Title": "Solution Architect",
    "Location": "Argentina - Buenos Aires",
    "Posted Date": "2025-07-02T00:00:00Z",
    "Job URL": "https://salesforce.wd12.myworkdayjobs.com/External_Career_Site/job/Argentina---Buenos-Aires/Solution-Architect_JR281345",
    "External Path": "/job/Argentina---Buenos-Aires/Solution-Architect_JR281345",
=======
    "Requisition ID": "JR295997"
  },
  {
    "Job ID": "JR302699",
    "Title": "AVP, Sales - Strategic High Tech",
    "Location": "California - San Francisco",
    "Posted Date": "Posted Today",
    "Job URL": "https://salesforce.wd12.myworkdayjobs.com/External_Career_Site/job/California---San-Francisco/AVP--Sales-Strategic-High-Tech_JR302699",
    "External Path": "/job/California---San-Francisco/AVP--Sales-Strategic-High-Tech_JR302699",
>>>>>>> 91521309
    "Bullet Fields": [
      "JR302699"
    ],
<<<<<<< HEAD
    "Requisition ID": "JR281345",
    "Scraped At": "2025-07-04T05:58:45Z",
    "Posted Date Original": "Posted 2 Days Ago"
  },
  {
    "Job ID": "JR302187",
    "Title": "Customer Success Manager - Travel, Transportation and Hospitality",
    "Location": "7 Locations",
    "Posted Date": "2025-07-02T00:00:00Z",
    "Job URL": "https://salesforce.wd12.myworkdayjobs.com/External_Career_Site/job/Georgia---Atlanta/Customer-Success-Manager---Travel--Transportation-and-Hospitality_JR302187",
    "External Path": "/job/Georgia---Atlanta/Customer-Success-Manager---Travel--Transportation-and-Hospitality_JR302187",
=======
    "Requisition ID": "JR302699"
  },
  {
    "Job ID": "JR301631",
    "Title": "LMTS Software Engineer - Agent Engineering Team",
    "Location": "2 Locations",
    "Posted Date": "Posted Today",
    "Job URL": "https://salesforce.wd12.myworkdayjobs.com/External_Career_Site/job/California---San-Francisco/Lead-AI-Engineer---Agent-Engineering-Team_JR301631",
    "External Path": "/job/California---San-Francisco/Lead-AI-Engineer---Agent-Engineering-Team_JR301631",
>>>>>>> 91521309
    "Bullet Fields": [
      "JR301631"
    ],
<<<<<<< HEAD
    "Requisition ID": "JR302187",
    "Scraped At": "2025-07-04T05:58:45Z",
    "Posted Date Original": "Posted 2 Days Ago"
  },
  {
    "Job ID": "JR302180",
    "Title": "Lead UI, Software Engineer (Tableau Next)",
    "Location": "3 Locations",
    "Posted Date": "2025-07-02T00:00:00Z",
    "Job URL": "https://salesforce.wd12.myworkdayjobs.com/External_Career_Site/job/Washington---Seattle/Lead-UI--Software-Engineer--Tableau-Next-_JR302180",
    "External Path": "/job/Washington---Seattle/Lead-UI--Software-Engineer--Tableau-Next-_JR302180",
=======
    "Requisition ID": "JR301631"
  },
  {
    "Job ID": "JR297749-2",
    "Title": "Principal Product Data Scientist",
    "Location": "6 Locations",
    "Posted Date": "Posted Today",
    "Job URL": "https://salesforce.wd12.myworkdayjobs.com/External_Career_Site/job/California---San-Francisco/Principal-Product-Data-Scientist_JR297749-2",
    "External Path": "/job/California---San-Francisco/Principal-Product-Data-Scientist_JR297749-2",
>>>>>>> 91521309
    "Bullet Fields": [
      "JR297749"
    ],
<<<<<<< HEAD
    "Requisition ID": "JR302180",
    "Scraped At": "2025-07-04T05:58:45Z",
    "Posted Date Original": "Posted 2 Days Ago"
  },
  {
    "Job ID": "JR301203",
    "Title": "Senior/Lead Developer Advocate",
    "Location": "2 Locations",
    "Posted Date": "2025-07-02T00:00:00Z",
    "Job URL": "https://salesforce.wd12.myworkdayjobs.com/External_Career_Site/job/Illinois---Chicago/Senior-Lead-Developer-Advocate_JR301203",
    "External Path": "/job/Illinois---Chicago/Senior-Lead-Developer-Advocate_JR301203",
=======
    "Requisition ID": "JR297749"
  },
  {
    "Job ID": "JR296948-1",
    "Title": "Sales Intern",
    "Location": "Portugal - Lisbon",
    "Posted Date": "Posted Today",
    "Job URL": "https://salesforce.wd12.myworkdayjobs.com/External_Career_Site/job/Portugal---Lisbon/Business-Development-Intern_JR296948-1",
    "External Path": "/job/Portugal---Lisbon/Business-Development-Intern_JR296948-1",
>>>>>>> 91521309
    "Bullet Fields": [
      "JR296948"
    ],
<<<<<<< HEAD
    "Requisition ID": "JR301203",
    "Scraped At": "2025-07-04T05:58:45Z",
    "Posted Date Original": "Posted 2 Days Ago"
  },
  {
    "Job ID": "JR302176",
    "Title": "Senior Manager Software Engineering",
    "Location": "2 Locations",
    "Posted Date": "2025-07-02T00:00:00Z",
    "Job URL": "https://salesforce.wd12.myworkdayjobs.com/External_Career_Site/job/California---San-Francisco/Senior-Manager-Software-Engineering_JR302176",
    "External Path": "/job/California---San-Francisco/Senior-Manager-Software-Engineering_JR302176",
=======
    "Requisition ID": "JR296948"
  },
  {
    "Job ID": "JR302736",
    "Title": "Software Engineering PMTS",
    "Location": "Washington - Bellevue",
    "Posted Date": "Posted Today",
    "Job URL": "https://salesforce.wd12.myworkdayjobs.com/External_Career_Site/job/Washington---Bellevue/Software-Engineering-PMTS_JR302736",
    "External Path": "/job/Washington---Bellevue/Software-Engineering-PMTS_JR302736",
>>>>>>> 91521309
    "Bullet Fields": [
      "JR302736"
    ],
<<<<<<< HEAD
    "Requisition ID": "JR302176",
    "Scraped At": "2025-07-04T05:58:45Z",
    "Posted Date Original": "Posted 2 Days Ago"
=======
    "Requisition ID": "JR302736"
>>>>>>> 91521309
  },
  {
    "Job ID": "JR302731",
    "Title": "Senior Manager Software Engineering",
    "Location": "2 Locations",
<<<<<<< HEAD
    "Posted Date": "2025-07-02T00:00:00Z",
    "Job URL": "https://salesforce.wd12.myworkdayjobs.com/External_Career_Site/job/Texas---Austin/Software-Engineering-SMTS_JR302175",
    "External Path": "/job/Texas---Austin/Software-Engineering-SMTS_JR302175",
=======
    "Posted Date": "Posted Today",
    "Job URL": "https://salesforce.wd12.myworkdayjobs.com/External_Career_Site/job/California---San-Francisco/Senior-Manager-Software-Engineering_JR302731",
    "External Path": "/job/California---San-Francisco/Senior-Manager-Software-Engineering_JR302731",
>>>>>>> 91521309
    "Bullet Fields": [
      "JR302731"
    ],
<<<<<<< HEAD
    "Requisition ID": "JR302175",
    "Scraped At": "2025-07-04T05:58:45Z",
    "Posted Date Original": "Posted 2 Days Ago"
  },
  {
    "Job ID": "JR300875",
    "Title": "Senior Director, Forward Deployment Engineering",
    "Location": "3 Locations",
    "Posted Date": "2025-07-02T00:00:00Z",
    "Job URL": "https://salesforce.wd12.myworkdayjobs.com/External_Career_Site/job/California---San-Francisco/Senior-Director--Forward-Deployment-Engineering_JR300875",
    "External Path": "/job/California---San-Francisco/Senior-Director--Forward-Deployment-Engineering_JR300875",
=======
    "Requisition ID": "JR302731"
  },
  {
    "Job ID": "JR302684",
    "Title": "Prime Named Account Executive - Marketing Cloud",
    "Location": "Brazil - Remote",
    "Posted Date": "Posted Today",
    "Job URL": "https://salesforce.wd12.myworkdayjobs.com/External_Career_Site/job/Brazil---Remote/Prime-Named-Account-Executive---Marketing-Cloud_JR302684",
    "External Path": "/job/Brazil---Remote/Prime-Named-Account-Executive---Marketing-Cloud_JR302684",
>>>>>>> 91521309
    "Bullet Fields": [
      "JR302684"
    ],
<<<<<<< HEAD
    "Requisition ID": "JR300875",
    "Scraped At": "2025-07-04T05:58:45Z",
    "Posted Date Original": "Posted 2 Days Ago"
  },
  {
    "Job ID": "JR299957-1",
    "Title": "Senior Creative, Film",
    "Location": "Indiana - Indianapolis",
    "Posted Date": "2025-07-02T00:00:00Z",
    "Job URL": "https://salesforce.wd12.myworkdayjobs.com/External_Career_Site/job/Indiana---Indianapolis/Senior-Creative--Film_JR299957-1",
    "External Path": "/job/Indiana---Indianapolis/Senior-Creative--Film_JR299957-1",
=======
    "Requisition ID": "JR302684"
  },
  {
    "Job ID": "JR302704",
    "Title": "Prime Territory Account Executive, Mid-Market - Marketing Cloud",
    "Location": "Brazil - Sao Paulo",
    "Posted Date": "Posted Today",
    "Job URL": "https://salesforce.wd12.myworkdayjobs.com/External_Career_Site/job/Brazil---Sao-Paulo/Prime-Territory-Account-Executive--Mid-Market---Marketing-Cloud_JR302704",
    "External Path": "/job/Brazil---Sao-Paulo/Prime-Territory-Account-Executive--Mid-Market---Marketing-Cloud_JR302704",
>>>>>>> 91521309
    "Bullet Fields": [
      "JR302704"
    ],
<<<<<<< HEAD
    "Requisition ID": "JR299957",
    "Scraped At": "2025-07-04T05:58:45Z",
    "Posted Date Original": "Posted 2 Days Ago"
  },
  {
    "Job ID": "JR301527",
    "Title": "Renewals Manager",
    "Location": "Illinois - Chicago",
    "Posted Date": "2025-07-02T00:00:00Z",
    "Job URL": "https://salesforce.wd12.myworkdayjobs.com/External_Career_Site/job/Illinois---Chicago/Renewals-Manager_JR301527",
    "External Path": "/job/Illinois---Chicago/Renewals-Manager_JR301527",
=======
    "Requisition ID": "JR302704"
  },
  {
    "Job ID": "JR301953",
    "Title": "Senior Technical Consultant",
    "Location": "Mexico - Mexico City",
    "Posted Date": "Posted Today",
    "Job URL": "https://salesforce.wd12.myworkdayjobs.com/External_Career_Site/job/Mexico---Mexico-City/Senior-Technical-Consultant_JR301953",
    "External Path": "/job/Mexico---Mexico-City/Senior-Technical-Consultant_JR301953",
>>>>>>> 91521309
    "Bullet Fields": [
      "JR301953"
    ],
<<<<<<< HEAD
    "Requisition ID": "JR301527",
    "Scraped At": "2025-07-04T05:58:45Z",
    "Posted Date Original": "Posted 2 Days Ago"
  },
  {
    "Job ID": "JR302135-1",
    "Title": "AI Architect, Engineering Automation",
    "Location": "2 Locations",
    "Posted Date": "2025-07-02T00:00:00Z",
    "Job URL": "https://salesforce.wd12.myworkdayjobs.com/External_Career_Site/job/California---San-Francisco/AI-Architect--Engineering-Automation_JR302135-1",
    "External Path": "/job/California---San-Francisco/AI-Architect--Engineering-Automation_JR302135-1",
=======
    "Requisition ID": "JR301953"
  },
  {
    "Job ID": "JR302547",
    "Title": "Financial Planning & Analysis Senior Analyst",
    "Location": "Indiana - Indianapolis",
    "Posted Date": "Posted Today",
    "Job URL": "https://salesforce.wd12.myworkdayjobs.com/External_Career_Site/job/Indiana---Indianapolis/Financial-Planning---Analysis-Senior-Analyst_JR302547",
    "External Path": "/job/Indiana---Indianapolis/Financial-Planning---Analysis-Senior-Analyst_JR302547",
>>>>>>> 91521309
    "Bullet Fields": [
      "JR302547"
    ],
<<<<<<< HEAD
    "Requisition ID": "JR302135",
    "Scraped At": "2025-07-04T05:58:45Z",
    "Posted Date Original": "Posted 2 Days Ago"
=======
    "Requisition ID": "JR302547"
>>>>>>> 91521309
  }
]<|MERGE_RESOLUTION|>--- conflicted
+++ resolved
@@ -1,24 +1,14 @@
 [
   {
-<<<<<<< HEAD
     "Job ID": "JR297853",
     "Title": "Senior Software Engineer, Fullstack - Quip",
     "Location": "3 Locations",
     "Posted Date": "2025-07-04T00:00:00Z",
     "Job URL": "https://salesforce.wd12.myworkdayjobs.com/External_Career_Site/job/Georgia---Atlanta/Full-Stack--Senior-Software-Engineering--Quip_JR297853",
     "External Path": "/job/Georgia---Atlanta/Full-Stack--Senior-Software-Engineering--Quip_JR297853",
-=======
-    "Job ID": "JR274682",
-    "Title": "Software Engineering-SDET",
-    "Location": "2 Locations",
-    "Posted Date": "Posted Today",
-    "Job URL": "https://salesforce.wd12.myworkdayjobs.com/External_Career_Site/job/India---Bangalore/Quality-Engineer-AI-Cloud--LMTS---PMTS_JR274682",
-    "External Path": "/job/India---Bangalore/Quality-Engineer-AI-Cloud--LMTS---PMTS_JR274682",
->>>>>>> 91521309
     "Bullet Fields": [
       "JR274682"
     ],
-<<<<<<< HEAD
     "Requisition ID": "JR297853",
     "Scraped At": "2025-07-04T05:58:45Z",
     "Posted Date Original": "Posted Today"
@@ -30,21 +20,9 @@
     "Posted Date": "2025-07-04T00:00:00Z",
     "Job URL": "https://salesforce.wd12.myworkdayjobs.com/External_Career_Site/job/India---Bangalore/Principal-Software-Engineer---PMTS-Architect-AI-Cloud-_JR282867",
     "External Path": "/job/India---Bangalore/Principal-Software-Engineer---PMTS-Architect-AI-Cloud-_JR282867",
-=======
-    "Requisition ID": "JR274682"
-  },
-  {
-    "Job ID": "JR295989",
-    "Title": "Lead/Principal Backend Software Engineer",
-    "Location": "Israel - Tel Aviv",
-    "Posted Date": "Posted Today",
-    "Job URL": "https://salesforce.wd12.myworkdayjobs.com/External_Career_Site/job/Israel---Tel-Aviv/Backend-Software-Engineer---Lead-Principal_JR295989",
-    "External Path": "/job/Israel---Tel-Aviv/Backend-Software-Engineer---Lead-Principal_JR295989",
->>>>>>> 91521309
     "Bullet Fields": [
       "JR295989"
     ],
-<<<<<<< HEAD
     "Requisition ID": "JR282867",
     "Scraped At": "2025-07-04T05:58:45Z",
     "Posted Date Original": "Posted Today"
@@ -56,21 +34,9 @@
     "Posted Date": "2025-07-04T00:00:00Z",
     "Job URL": "https://salesforce.wd12.myworkdayjobs.com/External_Career_Site/job/Israel---Tel-Aviv/Senior-Lead-Full-Stack-Engineer_JR297651",
     "External Path": "/job/Israel---Tel-Aviv/Senior-Lead-Full-Stack-Engineer_JR297651",
-=======
-    "Requisition ID": "JR295989"
-  },
-  {
-    "Job ID": "JR291249-1",
-    "Title": "Cloud Account Executive",
-    "Location": "India - Bangalore",
-    "Posted Date": "Posted Today",
-    "Job URL": "https://salesforce.wd12.myworkdayjobs.com/External_Career_Site/job/India---Bangalore/Cloud-Account-Executive_JR291249-1",
-    "External Path": "/job/India---Bangalore/Cloud-Account-Executive_JR291249-1",
->>>>>>> 91521309
     "Bullet Fields": [
       "JR291249"
     ],
-<<<<<<< HEAD
     "Requisition ID": "JR297651",
     "Scraped At": "2025-07-04T05:58:45Z",
     "Posted Date Original": "Posted Today"
@@ -82,21 +48,9 @@
     "Posted Date": "2025-07-03T00:00:00Z",
     "Job URL": "https://salesforce.wd12.myworkdayjobs.com/External_Career_Site/job/California---San-Francisco/Lead-Site-Reliability-Engineer_JR300984",
     "External Path": "/job/California---San-Francisco/Lead-Site-Reliability-Engineer_JR300984",
-=======
-    "Requisition ID": "JR291249"
-  },
-  {
-    "Job ID": "JR302620",
-    "Title": "Campaign Senior Specialist / Manager",
-    "Location": "Japan - Tokyo",
-    "Posted Date": "Posted Today",
-    "Job URL": "https://salesforce.wd12.myworkdayjobs.com/External_Career_Site/job/Japan---Tokyo/Campaign-Senior-Specialist---Manager_JR302620",
-    "External Path": "/job/Japan---Tokyo/Campaign-Senior-Specialist---Manager_JR302620",
->>>>>>> 91521309
     "Bullet Fields": [
       "JR302620"
     ],
-<<<<<<< HEAD
     "Requisition ID": "JR300984",
     "Scraped At": "2025-07-04T05:58:45Z",
     "Posted Date Original": "Posted Yesterday"
@@ -108,21 +62,9 @@
     "Posted Date": "2025-07-03T00:00:00Z",
     "Job URL": "https://salesforce.wd12.myworkdayjobs.com/External_Career_Site/job/California---San-Francisco/Backend-Software-Engineer-Senior-Software-Engineer_JR293440",
     "External Path": "/job/California---San-Francisco/Backend-Software-Engineer-Senior-Software-Engineer_JR293440",
-=======
-    "Requisition ID": "JR302620"
-  },
-  {
-    "Job ID": "JR301641",
-    "Title": "Full Stack, Software Engineering MTS (Marketing Cloud)",
-    "Location": "Indiana - Indianapolis",
-    "Posted Date": "Posted Today",
-    "Job URL": "https://salesforce.wd12.myworkdayjobs.com/External_Career_Site/job/Indiana---Indianapolis/Full-Stack--Software-Engineering-MTS-SMTS--Marketing-Cloud-_JR301641",
-    "External Path": "/job/Indiana---Indianapolis/Full-Stack--Software-Engineering-MTS-SMTS--Marketing-Cloud-_JR301641",
->>>>>>> 91521309
     "Bullet Fields": [
       "JR301641"
     ],
-<<<<<<< HEAD
     "Requisition ID": "JR293440",
     "Scraped At": "2025-07-04T05:58:45Z",
     "Posted Date Original": "Posted Yesterday"
@@ -134,21 +76,9 @@
     "Posted Date": "2025-07-03T00:00:00Z",
     "Job URL": "https://salesforce.wd12.myworkdayjobs.com/External_Career_Site/job/Georgia---Atlanta/Director--Industry-Advisor_JR300899-1",
     "External Path": "/job/Georgia---Atlanta/Director--Industry-Advisor_JR300899-1",
-=======
-    "Requisition ID": "JR301641"
-  },
-  {
-    "Job ID": "JR293272",
-    "Title": "Managing Director, AI-Enabled Transformation (Financial Services)",
-    "Location": "8 Locations",
-    "Posted Date": "Posted Today",
-    "Job URL": "https://salesforce.wd12.myworkdayjobs.com/External_Career_Site/job/Florida---Remote/Director--Industry-Advisor--FINS-_JR293272",
-    "External Path": "/job/Florida---Remote/Director--Industry-Advisor--FINS-_JR293272",
->>>>>>> 91521309
     "Bullet Fields": [
       "JR293272"
     ],
-<<<<<<< HEAD
     "Requisition ID": "JR300899",
     "Scraped At": "2025-07-04T05:58:45Z",
     "Posted Date Original": "Posted Yesterday"
@@ -160,21 +90,9 @@
     "Posted Date": "2025-07-02T00:00:00Z",
     "Job URL": "https://salesforce.wd12.myworkdayjobs.com/External_Career_Site/job/Texas---Dallas/System-Specialist-II_JR301975",
     "External Path": "/job/Texas---Dallas/System-Specialist-II_JR301975",
-=======
-    "Requisition ID": "JR293272"
-  },
-  {
-    "Job ID": "JR298545",
-    "Title": "Corporate Counsel, Product Legal",
-    "Location": "7 Locations",
-    "Posted Date": "Posted Today",
-    "Job URL": "https://salesforce.wd12.myworkdayjobs.com/External_Career_Site/job/Illinois---Chicago/Corporate-Counsel--Product-Legal_JR298545",
-    "External Path": "/job/Illinois---Chicago/Corporate-Counsel--Product-Legal_JR298545",
->>>>>>> 91521309
     "Bullet Fields": [
       "JR298545"
     ],
-<<<<<<< HEAD
     "Requisition ID": "JR301975",
     "Scraped At": "2025-07-04T05:58:45Z",
     "Posted Date Original": "Posted 2 Days Ago"
@@ -186,21 +104,9 @@
     "Posted Date": "2025-07-02T00:00:00Z",
     "Job URL": "https://salesforce.wd12.myworkdayjobs.com/External_Career_Site/job/California---San-Francisco/Software-Engineer--Machine-Learning--Multiple-Levels----Slack_JR290541-1",
     "External Path": "/job/California---San-Francisco/Software-Engineer--Machine-Learning--Multiple-Levels----Slack_JR290541-1",
-=======
-    "Requisition ID": "JR298545"
-  },
-  {
-    "Job ID": "JR302661",
-    "Title": "Named Account Executive, Mid-Market: Non-Profit",
-    "Location": "2 Locations",
-    "Posted Date": "Posted Today",
-    "Job URL": "https://salesforce.wd12.myworkdayjobs.com/External_Career_Site/job/Illinois---Chicago-Metro---Remote/Named-Account-Executive--Mid-Market--Non-Profit_JR302661",
-    "External Path": "/job/Illinois---Chicago-Metro---Remote/Named-Account-Executive--Mid-Market--Non-Profit_JR302661",
->>>>>>> 91521309
     "Bullet Fields": [
       "JR302661"
     ],
-<<<<<<< HEAD
     "Requisition ID": "JR290541",
     "Scraped At": "2025-07-04T05:58:45Z",
     "Posted Date Original": "Posted 2 Days Ago"
@@ -212,21 +118,9 @@
     "Posted Date": "2025-07-02T00:00:00Z",
     "Job URL": "https://salesforce.wd12.myworkdayjobs.com/External_Career_Site/job/California---San-Francisco/Product-Manager--API-Design---Collaboration_JR301212-1",
     "External Path": "/job/California---San-Francisco/Product-Manager--API-Design---Collaboration_JR301212-1",
-=======
-    "Requisition ID": "JR302661"
-  },
-  {
-    "Job ID": "JR300963",
-    "Title": "Business Development Senior Manager",
-    "Location": "4 Locations",
-    "Posted Date": "Posted Today",
-    "Job URL": "https://salesforce.wd12.myworkdayjobs.com/External_Career_Site/job/New-York---New-York/Business-Development-Senior-Manager_JR300963",
-    "External Path": "/job/New-York---New-York/Business-Development-Senior-Manager_JR300963",
->>>>>>> 91521309
     "Bullet Fields": [
       "JR300963"
     ],
-<<<<<<< HEAD
     "Requisition ID": "JR301212",
     "Scraped At": "2025-07-04T05:58:45Z",
     "Posted Date Original": "Posted 2 Days Ago"
@@ -238,21 +132,9 @@
     "Posted Date": "2025-07-02T00:00:00Z",
     "Job URL": "https://salesforce.wd12.myworkdayjobs.com/External_Career_Site/job/California---San-Francisco/Product-Management-Director--MuleSoft-Developer-Experiences---Tooling_JR301208-1",
     "External Path": "/job/California---San-Francisco/Product-Management-Director--MuleSoft-Developer-Experiences---Tooling_JR301208-1",
-=======
-    "Requisition ID": "JR300963"
-  },
-  {
-    "Job ID": "JR295997",
-    "Title": "Manager, Global L2C Change Management & Seller Adoption",
-    "Location": "Indiana - Indianapolis",
-    "Posted Date": "Posted Today",
-    "Job URL": "https://salesforce.wd12.myworkdayjobs.com/External_Career_Site/job/Indiana---Indianapolis/Seller-Insights---Adoption--Manager_JR295997",
-    "External Path": "/job/Indiana---Indianapolis/Seller-Insights---Adoption--Manager_JR295997",
->>>>>>> 91521309
     "Bullet Fields": [
       "JR295997"
     ],
-<<<<<<< HEAD
     "Requisition ID": "JR301208",
     "Scraped At": "2025-07-04T05:58:45Z",
     "Posted Date Original": "Posted 2 Days Ago"
@@ -264,21 +146,9 @@
     "Posted Date": "2025-07-02T00:00:00Z",
     "Job URL": "https://salesforce.wd12.myworkdayjobs.com/External_Career_Site/job/Argentina---Buenos-Aires/Solution-Architect_JR281345",
     "External Path": "/job/Argentina---Buenos-Aires/Solution-Architect_JR281345",
-=======
-    "Requisition ID": "JR295997"
-  },
-  {
-    "Job ID": "JR302699",
-    "Title": "AVP, Sales - Strategic High Tech",
-    "Location": "California - San Francisco",
-    "Posted Date": "Posted Today",
-    "Job URL": "https://salesforce.wd12.myworkdayjobs.com/External_Career_Site/job/California---San-Francisco/AVP--Sales-Strategic-High-Tech_JR302699",
-    "External Path": "/job/California---San-Francisco/AVP--Sales-Strategic-High-Tech_JR302699",
->>>>>>> 91521309
     "Bullet Fields": [
       "JR302699"
     ],
-<<<<<<< HEAD
     "Requisition ID": "JR281345",
     "Scraped At": "2025-07-04T05:58:45Z",
     "Posted Date Original": "Posted 2 Days Ago"
@@ -290,21 +160,9 @@
     "Posted Date": "2025-07-02T00:00:00Z",
     "Job URL": "https://salesforce.wd12.myworkdayjobs.com/External_Career_Site/job/Georgia---Atlanta/Customer-Success-Manager---Travel--Transportation-and-Hospitality_JR302187",
     "External Path": "/job/Georgia---Atlanta/Customer-Success-Manager---Travel--Transportation-and-Hospitality_JR302187",
-=======
-    "Requisition ID": "JR302699"
-  },
-  {
-    "Job ID": "JR301631",
-    "Title": "LMTS Software Engineer - Agent Engineering Team",
-    "Location": "2 Locations",
-    "Posted Date": "Posted Today",
-    "Job URL": "https://salesforce.wd12.myworkdayjobs.com/External_Career_Site/job/California---San-Francisco/Lead-AI-Engineer---Agent-Engineering-Team_JR301631",
-    "External Path": "/job/California---San-Francisco/Lead-AI-Engineer---Agent-Engineering-Team_JR301631",
->>>>>>> 91521309
     "Bullet Fields": [
       "JR301631"
     ],
-<<<<<<< HEAD
     "Requisition ID": "JR302187",
     "Scraped At": "2025-07-04T05:58:45Z",
     "Posted Date Original": "Posted 2 Days Ago"
@@ -316,21 +174,9 @@
     "Posted Date": "2025-07-02T00:00:00Z",
     "Job URL": "https://salesforce.wd12.myworkdayjobs.com/External_Career_Site/job/Washington---Seattle/Lead-UI--Software-Engineer--Tableau-Next-_JR302180",
     "External Path": "/job/Washington---Seattle/Lead-UI--Software-Engineer--Tableau-Next-_JR302180",
-=======
-    "Requisition ID": "JR301631"
-  },
-  {
-    "Job ID": "JR297749-2",
-    "Title": "Principal Product Data Scientist",
-    "Location": "6 Locations",
-    "Posted Date": "Posted Today",
-    "Job URL": "https://salesforce.wd12.myworkdayjobs.com/External_Career_Site/job/California---San-Francisco/Principal-Product-Data-Scientist_JR297749-2",
-    "External Path": "/job/California---San-Francisco/Principal-Product-Data-Scientist_JR297749-2",
->>>>>>> 91521309
     "Bullet Fields": [
       "JR297749"
     ],
-<<<<<<< HEAD
     "Requisition ID": "JR302180",
     "Scraped At": "2025-07-04T05:58:45Z",
     "Posted Date Original": "Posted 2 Days Ago"
@@ -342,21 +188,9 @@
     "Posted Date": "2025-07-02T00:00:00Z",
     "Job URL": "https://salesforce.wd12.myworkdayjobs.com/External_Career_Site/job/Illinois---Chicago/Senior-Lead-Developer-Advocate_JR301203",
     "External Path": "/job/Illinois---Chicago/Senior-Lead-Developer-Advocate_JR301203",
-=======
-    "Requisition ID": "JR297749"
-  },
-  {
-    "Job ID": "JR296948-1",
-    "Title": "Sales Intern",
-    "Location": "Portugal - Lisbon",
-    "Posted Date": "Posted Today",
-    "Job URL": "https://salesforce.wd12.myworkdayjobs.com/External_Career_Site/job/Portugal---Lisbon/Business-Development-Intern_JR296948-1",
-    "External Path": "/job/Portugal---Lisbon/Business-Development-Intern_JR296948-1",
->>>>>>> 91521309
     "Bullet Fields": [
       "JR296948"
     ],
-<<<<<<< HEAD
     "Requisition ID": "JR301203",
     "Scraped At": "2025-07-04T05:58:45Z",
     "Posted Date Original": "Posted 2 Days Ago"
@@ -368,45 +202,23 @@
     "Posted Date": "2025-07-02T00:00:00Z",
     "Job URL": "https://salesforce.wd12.myworkdayjobs.com/External_Career_Site/job/California---San-Francisco/Senior-Manager-Software-Engineering_JR302176",
     "External Path": "/job/California---San-Francisco/Senior-Manager-Software-Engineering_JR302176",
-=======
-    "Requisition ID": "JR296948"
-  },
-  {
-    "Job ID": "JR302736",
-    "Title": "Software Engineering PMTS",
-    "Location": "Washington - Bellevue",
-    "Posted Date": "Posted Today",
-    "Job URL": "https://salesforce.wd12.myworkdayjobs.com/External_Career_Site/job/Washington---Bellevue/Software-Engineering-PMTS_JR302736",
-    "External Path": "/job/Washington---Bellevue/Software-Engineering-PMTS_JR302736",
->>>>>>> 91521309
     "Bullet Fields": [
       "JR302736"
     ],
-<<<<<<< HEAD
     "Requisition ID": "JR302176",
     "Scraped At": "2025-07-04T05:58:45Z",
     "Posted Date Original": "Posted 2 Days Ago"
-=======
-    "Requisition ID": "JR302736"
->>>>>>> 91521309
   },
   {
     "Job ID": "JR302731",
     "Title": "Senior Manager Software Engineering",
     "Location": "2 Locations",
-<<<<<<< HEAD
     "Posted Date": "2025-07-02T00:00:00Z",
     "Job URL": "https://salesforce.wd12.myworkdayjobs.com/External_Career_Site/job/Texas---Austin/Software-Engineering-SMTS_JR302175",
     "External Path": "/job/Texas---Austin/Software-Engineering-SMTS_JR302175",
-=======
-    "Posted Date": "Posted Today",
-    "Job URL": "https://salesforce.wd12.myworkdayjobs.com/External_Career_Site/job/California---San-Francisco/Senior-Manager-Software-Engineering_JR302731",
-    "External Path": "/job/California---San-Francisco/Senior-Manager-Software-Engineering_JR302731",
->>>>>>> 91521309
     "Bullet Fields": [
       "JR302731"
     ],
-<<<<<<< HEAD
     "Requisition ID": "JR302175",
     "Scraped At": "2025-07-04T05:58:45Z",
     "Posted Date Original": "Posted 2 Days Ago"
@@ -418,21 +230,9 @@
     "Posted Date": "2025-07-02T00:00:00Z",
     "Job URL": "https://salesforce.wd12.myworkdayjobs.com/External_Career_Site/job/California---San-Francisco/Senior-Director--Forward-Deployment-Engineering_JR300875",
     "External Path": "/job/California---San-Francisco/Senior-Director--Forward-Deployment-Engineering_JR300875",
-=======
-    "Requisition ID": "JR302731"
-  },
-  {
-    "Job ID": "JR302684",
-    "Title": "Prime Named Account Executive - Marketing Cloud",
-    "Location": "Brazil - Remote",
-    "Posted Date": "Posted Today",
-    "Job URL": "https://salesforce.wd12.myworkdayjobs.com/External_Career_Site/job/Brazil---Remote/Prime-Named-Account-Executive---Marketing-Cloud_JR302684",
-    "External Path": "/job/Brazil---Remote/Prime-Named-Account-Executive---Marketing-Cloud_JR302684",
->>>>>>> 91521309
     "Bullet Fields": [
       "JR302684"
     ],
-<<<<<<< HEAD
     "Requisition ID": "JR300875",
     "Scraped At": "2025-07-04T05:58:45Z",
     "Posted Date Original": "Posted 2 Days Ago"
@@ -444,21 +244,9 @@
     "Posted Date": "2025-07-02T00:00:00Z",
     "Job URL": "https://salesforce.wd12.myworkdayjobs.com/External_Career_Site/job/Indiana---Indianapolis/Senior-Creative--Film_JR299957-1",
     "External Path": "/job/Indiana---Indianapolis/Senior-Creative--Film_JR299957-1",
-=======
-    "Requisition ID": "JR302684"
-  },
-  {
-    "Job ID": "JR302704",
-    "Title": "Prime Territory Account Executive, Mid-Market - Marketing Cloud",
-    "Location": "Brazil - Sao Paulo",
-    "Posted Date": "Posted Today",
-    "Job URL": "https://salesforce.wd12.myworkdayjobs.com/External_Career_Site/job/Brazil---Sao-Paulo/Prime-Territory-Account-Executive--Mid-Market---Marketing-Cloud_JR302704",
-    "External Path": "/job/Brazil---Sao-Paulo/Prime-Territory-Account-Executive--Mid-Market---Marketing-Cloud_JR302704",
->>>>>>> 91521309
     "Bullet Fields": [
       "JR302704"
     ],
-<<<<<<< HEAD
     "Requisition ID": "JR299957",
     "Scraped At": "2025-07-04T05:58:45Z",
     "Posted Date Original": "Posted 2 Days Ago"
@@ -470,21 +258,9 @@
     "Posted Date": "2025-07-02T00:00:00Z",
     "Job URL": "https://salesforce.wd12.myworkdayjobs.com/External_Career_Site/job/Illinois---Chicago/Renewals-Manager_JR301527",
     "External Path": "/job/Illinois---Chicago/Renewals-Manager_JR301527",
-=======
-    "Requisition ID": "JR302704"
-  },
-  {
-    "Job ID": "JR301953",
-    "Title": "Senior Technical Consultant",
-    "Location": "Mexico - Mexico City",
-    "Posted Date": "Posted Today",
-    "Job URL": "https://salesforce.wd12.myworkdayjobs.com/External_Career_Site/job/Mexico---Mexico-City/Senior-Technical-Consultant_JR301953",
-    "External Path": "/job/Mexico---Mexico-City/Senior-Technical-Consultant_JR301953",
->>>>>>> 91521309
     "Bullet Fields": [
       "JR301953"
     ],
-<<<<<<< HEAD
     "Requisition ID": "JR301527",
     "Scraped At": "2025-07-04T05:58:45Z",
     "Posted Date Original": "Posted 2 Days Ago"
@@ -496,26 +272,11 @@
     "Posted Date": "2025-07-02T00:00:00Z",
     "Job URL": "https://salesforce.wd12.myworkdayjobs.com/External_Career_Site/job/California---San-Francisco/AI-Architect--Engineering-Automation_JR302135-1",
     "External Path": "/job/California---San-Francisco/AI-Architect--Engineering-Automation_JR302135-1",
-=======
-    "Requisition ID": "JR301953"
-  },
-  {
-    "Job ID": "JR302547",
-    "Title": "Financial Planning & Analysis Senior Analyst",
-    "Location": "Indiana - Indianapolis",
-    "Posted Date": "Posted Today",
-    "Job URL": "https://salesforce.wd12.myworkdayjobs.com/External_Career_Site/job/Indiana---Indianapolis/Financial-Planning---Analysis-Senior-Analyst_JR302547",
-    "External Path": "/job/Indiana---Indianapolis/Financial-Planning---Analysis-Senior-Analyst_JR302547",
->>>>>>> 91521309
     "Bullet Fields": [
       "JR302547"
     ],
-<<<<<<< HEAD
     "Requisition ID": "JR302135",
     "Scraped At": "2025-07-04T05:58:45Z",
     "Posted Date Original": "Posted 2 Days Ago"
-=======
-    "Requisition ID": "JR302547"
->>>>>>> 91521309
   }
 ]