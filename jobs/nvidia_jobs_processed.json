[
  {
    "Job ID": "1992618",
    "Title": "Datacenter GPU Power Architect",
    "Location": "2 Locations",
<<<<<<< HEAD
    "Posted Date": "2025-07-04T00:00:00Z",
    "Job URL": "https://nvidia.wd5.myworkdayjobs.com/en-US/NVIDIAExternalCareerSite/job/Israel-Yokneam/Senior-ASIC-Verification-Engineer_JR1996939",
    "External Path": "/job/Israel-Yokneam/Senior-ASIC-Verification-Engineer_JR1996939",
=======
    "Posted Date": "Posted Today",
    "Job URL": "https://nvidia.wd5.myworkdayjobs.com/en-US/NVIDIAExternalCareerSite/job/US-CA-Santa-Clara/Datacenter-GPU-Power-Architect_JR1992618",
    "External Path": "/job/US-CA-Santa-Clara/Datacenter-GPU-Power-Architect_JR1992618",
>>>>>>> 91521309
    "Bullet Fields": [
      "JR1992618"
    ],
<<<<<<< HEAD
    "Requisition ID": "JR1996939",
    "Scraped At": "2025-07-04T05:58:45Z",
    "Posted Date Original": "Posted Today"
  },
  {
    "Job ID": "1998681",
    "Title": "Optics Firmware Verification Student",
    "Location": "Israel, Yokneam",
    "Posted Date": "2025-07-04T00:00:00Z",
    "Job URL": "https://nvidia.wd5.myworkdayjobs.com/en-US/NVIDIAExternalCareerSite/job/Israel-Yokneam/Optics-Firmware-Verification-Student_JR1998681",
    "External Path": "/job/Israel-Yokneam/Optics-Firmware-Verification-Student_JR1998681",
=======
    "Requisition ID": "JR1992618"
  },
  {
    "Job ID": "1989782",
    "Title": "Senior GPU Low Power Architect",
    "Location": "US, CA, Santa Clara",
    "Posted Date": "Posted Today",
    "Job URL": "https://nvidia.wd5.myworkdayjobs.com/en-US/NVIDIAExternalCareerSite/job/US-CA-Santa-Clara/Senior-GPU-Low-Power-Architect_JR1989782",
    "External Path": "/job/US-CA-Santa-Clara/Senior-GPU-Low-Power-Architect_JR1989782",
>>>>>>> 91521309
    "Bullet Fields": [
      "JR1989782"
    ],
<<<<<<< HEAD
    "Requisition ID": "JR1998681",
    "Scraped At": "2025-07-04T05:58:45Z",
    "Posted Date Original": "Posted Today"
  },
  {
    "Job ID": "1998829",
    "Title": "Software Verification Student - Sonic",
    "Location": "Israel, Raanana",
    "Posted Date": "2025-07-04T00:00:00Z",
    "Job URL": "https://nvidia.wd5.myworkdayjobs.com/en-US/NVIDIAExternalCareerSite/job/Israel-Raanana/Software-Verification-Student---Sonic_JR1998829",
    "External Path": "/job/Israel-Raanana/Software-Verification-Student---Sonic_JR1998829",
=======
    "Requisition ID": "JR1989782"
  },
  {
    "Job ID": "1974246-1",
    "Title": "Senior Datacenter GPU Power Architect",
    "Location": "2 Locations",
    "Posted Date": "Posted Today",
    "Job URL": "https://nvidia.wd5.myworkdayjobs.com/en-US/NVIDIAExternalCareerSite/job/US-CA-Santa-Clara/Senior-Datacenter-GPU-Power-Architect_JR1974246-1",
    "External Path": "/job/US-CA-Santa-Clara/Senior-Datacenter-GPU-Power-Architect_JR1974246-1",
>>>>>>> 91521309
    "Bullet Fields": [
      "JR1974246"
    ],
<<<<<<< HEAD
    "Requisition ID": "JR1998829",
    "Scraped At": "2025-07-04T05:58:45Z",
    "Posted Date Original": "Posted Today"
  },
  {
    "Job ID": "1998499",
    "Title": "Business Development Manager, Global Public Sector",
    "Location": "Vietnam, Hanoi",
    "Posted Date": "2025-07-04T00:00:00Z",
    "Job URL": "https://nvidia.wd5.myworkdayjobs.com/en-US/NVIDIAExternalCareerSite/job/Vietnam-Hanoi/Business-Development-Manager--Global-Public-Sector_JR1998499",
    "External Path": "/job/Vietnam-Hanoi/Business-Development-Manager--Global-Public-Sector_JR1998499",
=======
    "Requisition ID": "JR1974246"
  },
  {
    "Job ID": "1997556",
    "Title": "Senior Applied Power Architect - GPU",
    "Location": "2 Locations",
    "Posted Date": "Posted Today",
    "Job URL": "https://nvidia.wd5.myworkdayjobs.com/en-US/NVIDIAExternalCareerSite/job/US-CA-Santa-Clara/Senior-Applied-Power-Architect---GPU_JR1997556",
    "External Path": "/job/US-CA-Santa-Clara/Senior-Applied-Power-Architect---GPU_JR1997556",
>>>>>>> 91521309
    "Bullet Fields": [
      "JR1997556"
    ],
<<<<<<< HEAD
    "Requisition ID": "JR1998499",
    "Scraped At": "2025-07-04T05:58:45Z",
    "Posted Date Original": "Posted Today"
  },
  {
    "Job ID": "1990271",
    "Title": "Senior ASIC Architect",
    "Location": "Israel, Tel Aviv",
    "Posted Date": "2025-07-04T00:00:00Z",
    "Job URL": "https://nvidia.wd5.myworkdayjobs.com/en-US/NVIDIAExternalCareerSite/job/Israel-Tel-Aviv/Senior-Hardware-Architect_JR1990271",
    "External Path": "/job/Israel-Tel-Aviv/Senior-Hardware-Architect_JR1990271",
=======
    "Requisition ID": "JR1997556"
  },
  {
    "Job ID": "1987748-1",
    "Title": "Senior Power Architecture and Optimization Engineer",
    "Location": "US, CA, Santa Clara",
    "Posted Date": "Posted Today",
    "Job URL": "https://nvidia.wd5.myworkdayjobs.com/en-US/NVIDIAExternalCareerSite/job/US-CA-Santa-Clara/Senior-Power-Architecture-and-Optimization-Engineer_JR1987748-1",
    "External Path": "/job/US-CA-Santa-Clara/Senior-Power-Architecture-and-Optimization-Engineer_JR1987748-1",
>>>>>>> 91521309
    "Bullet Fields": [
      "JR1987748"
    ],
<<<<<<< HEAD
    "Requisition ID": "JR1990271",
    "Scraped At": "2025-07-04T05:58:45Z",
    "Posted Date Original": "Posted Today"
  },
  {
    "Job ID": "1998101",
    "Title": "Senior Software Simulation Engineer",
    "Location": "Israel, Yokneam",
    "Posted Date": "2025-07-04T00:00:00Z",
    "Job URL": "https://nvidia.wd5.myworkdayjobs.com/en-US/NVIDIAExternalCareerSite/job/Israel-Yokneam/Senior-Software-Simulation-Engineer_JR1998101",
    "External Path": "/job/Israel-Yokneam/Senior-Software-Simulation-Engineer_JR1998101",
=======
    "Requisition ID": "JR1987748"
  },
  {
    "Job ID": "1994542",
    "Title": "Board Design Hardware Student",
    "Location": "Israel, Raanana",
    "Posted Date": "Posted Today",
    "Job URL": "https://nvidia.wd5.myworkdayjobs.com/en-US/NVIDIAExternalCareerSite/job/Israel-Raanana/Board-Design-Hardware-Student_JR1994542",
    "External Path": "/job/Israel-Raanana/Board-Design-Hardware-Student_JR1994542",
>>>>>>> 91521309
    "Bullet Fields": [
      "JR1994542"
    ],
<<<<<<< HEAD
    "Requisition ID": "JR1998101",
    "Scraped At": "2025-07-04T05:58:45Z",
    "Posted Date Original": "Posted Today"
  },
  {
    "Job ID": "1987028-1",
    "Title": "AI Network System Architect",
    "Location": "3 Locations",
    "Posted Date": "2025-07-04T00:00:00Z",
    "Job URL": "https://nvidia.wd5.myworkdayjobs.com/en-US/NVIDIAExternalCareerSite/job/Israel-Yokneam/AI-Network-System-Architect_JR1987028-1",
    "External Path": "/job/Israel-Yokneam/AI-Network-System-Architect_JR1987028-1",
=======
    "Requisition ID": "JR1994542"
  },
  {
    "Job ID": "1999503",
    "Title": "Account Manager, Federal Systems Integrators",
    "Location": "US, DC, Remote",
    "Posted Date": "Posted Today",
    "Job URL": "https://nvidia.wd5.myworkdayjobs.com/en-US/NVIDIAExternalCareerSite/job/US-DC-Remote/Account-Manager--Federal-Systems-Integrators_JR1999503",
    "External Path": "/job/US-DC-Remote/Account-Manager--Federal-Systems-Integrators_JR1999503",
>>>>>>> 91521309
    "Bullet Fields": [
      "JR1999503"
    ],
<<<<<<< HEAD
    "Requisition ID": "JR1987028",
    "Scraped At": "2025-07-04T05:58:45Z",
    "Posted Date Original": "Posted Today"
  },
  {
    "Job ID": "1997763",
    "Title": "Senior Chip Design Verification Engineer",
    "Location": "Israel, Beer Sheva",
    "Posted Date": "2025-07-04T00:00:00Z",
    "Job URL": "https://nvidia.wd5.myworkdayjobs.com/en-US/NVIDIAExternalCareerSite/job/Israel-Beer-Sheva/Senior-Chip-Design-Verification-Engineer_JR1997763",
    "External Path": "/job/Israel-Beer-Sheva/Senior-Chip-Design-Verification-Engineer_JR1997763",
=======
    "Requisition ID": "JR1999503"
  },
  {
    "Job ID": "1997609",
    "Title": "Senior VLSI CAD Engineer, Timing Methodology",
    "Location": "US, CA, Santa Clara",
    "Posted Date": "Posted Today",
    "Job URL": "https://nvidia.wd5.myworkdayjobs.com/en-US/NVIDIAExternalCareerSite/job/US-CA-Santa-Clara/Senior-VLSI-CAD-Engineer--Timing-Methodology_JR1997609",
    "External Path": "/job/US-CA-Santa-Clara/Senior-VLSI-CAD-Engineer--Timing-Methodology_JR1997609",
>>>>>>> 91521309
    "Bullet Fields": [
      "JR1997609"
    ],
<<<<<<< HEAD
    "Requisition ID": "JR1997763",
    "Scraped At": "2025-07-04T05:58:45Z",
    "Posted Date Original": "Posted Today"
  },
  {
    "Job ID": "1997753",
    "Title": "Chip Architect",
    "Location": "2 Locations",
    "Posted Date": "2025-07-04T00:00:00Z",
    "Job URL": "https://nvidia.wd5.myworkdayjobs.com/en-US/NVIDIAExternalCareerSite/job/Israel-Yokneam/Chip-Architect_JR1997753",
    "External Path": "/job/Israel-Yokneam/Chip-Architect_JR1997753",
=======
    "Requisition ID": "JR1997609"
  },
  {
    "Job ID": "1998187",
    "Title": "Senior DFT Engineer",
    "Location": "US, CA, Santa Clara",
    "Posted Date": "Posted Today",
    "Job URL": "https://nvidia.wd5.myworkdayjobs.com/en-US/NVIDIAExternalCareerSite/job/US-CA-Santa-Clara/Senior-DFT-Engineer_JR1998187",
    "External Path": "/job/US-CA-Santa-Clara/Senior-DFT-Engineer_JR1998187",
>>>>>>> 91521309
    "Bullet Fields": [
      "JR1998187"
    ],
<<<<<<< HEAD
    "Requisition ID": "JR1997753",
    "Scraped At": "2025-07-04T05:58:45Z",
    "Posted Date Original": "Posted Today"
  },
  {
    "Job ID": "1998014",
    "Title": "Power U-Architect",
    "Location": "2 Locations",
    "Posted Date": "2025-07-04T00:00:00Z",
    "Job URL": "https://nvidia.wd5.myworkdayjobs.com/en-US/NVIDIAExternalCareerSite/job/Israel-Tel-Aviv/Power-U-Architect_JR1998014",
    "External Path": "/job/Israel-Tel-Aviv/Power-U-Architect_JR1998014",
=======
    "Requisition ID": "JR1998187"
  },
  {
    "Job ID": "1999701",
    "Title": "Technical Marketing Manager - HPC and Simulation",
    "Location": "US, CA, Santa Clara",
    "Posted Date": "Posted Today",
    "Job URL": "https://nvidia.wd5.myworkdayjobs.com/en-US/NVIDIAExternalCareerSite/job/US-CA-Santa-Clara/Technical-Marketing-Manager---HPC-and-Simulation_JR1999701",
    "External Path": "/job/US-CA-Santa-Clara/Technical-Marketing-Manager---HPC-and-Simulation_JR1999701",
>>>>>>> 91521309
    "Bullet Fields": [
      "JR1999701"
    ],
<<<<<<< HEAD
    "Requisition ID": "JR1998014",
    "Scraped At": "2025-07-04T05:58:45Z",
    "Posted Date Original": "Posted Today"
  },
  {
    "Job ID": "1998360",
    "Title": "Senior Software Verification Engineer",
    "Location": "Israel, Yokneam",
    "Posted Date": "2025-07-04T00:00:00Z",
    "Job URL": "https://nvidia.wd5.myworkdayjobs.com/en-US/NVIDIAExternalCareerSite/job/Israel-Yokneam/Senior-Software-Verification-Engineer_JR1998360",
    "External Path": "/job/Israel-Yokneam/Senior-Software-Verification-Engineer_JR1998360",
=======
    "Requisition ID": "JR1999701"
  },
  {
    "Job ID": "1998995",
    "Title": "Software Engineer, Tools",
    "Location": "2 Locations",
    "Posted Date": "Posted Today",
    "Job URL": "https://nvidia.wd5.myworkdayjobs.com/en-US/NVIDIAExternalCareerSite/job/Israel-Tel-Aviv/System-Software-Engineer_JR1998995",
    "External Path": "/job/Israel-Tel-Aviv/System-Software-Engineer_JR1998995",
>>>>>>> 91521309
    "Bullet Fields": [
      "JR1998995"
    ],
<<<<<<< HEAD
    "Requisition ID": "JR1998360",
    "Scraped At": "2025-07-04T05:58:45Z",
    "Posted Date Original": "Posted Today"
  },
  {
    "Job ID": "1997934",
    "Title": "Software QA Engineer, Bluefield DPU",
    "Location": "4 Locations",
    "Posted Date": "2025-07-04T00:00:00Z",
    "Job URL": "https://nvidia.wd5.myworkdayjobs.com/en-US/NVIDIAExternalCareerSite/job/Israel-Yokneam/Software-QA-Engineer--Bluefield-DPU_JR1997934",
    "External Path": "/job/Israel-Yokneam/Software-QA-Engineer--Bluefield-DPU_JR1997934",
=======
    "Requisition ID": "JR1998995"
  },
  {
    "Job ID": "1997443",
    "Title": "OEM Sales Enablement Manager",
    "Location": "2 Locations",
    "Posted Date": "Posted Today",
    "Job URL": "https://nvidia.wd5.myworkdayjobs.com/en-US/NVIDIAExternalCareerSite/job/US-TX-Remote/OEM-Sales-Enablement-Manager_JR1997443",
    "External Path": "/job/US-TX-Remote/OEM-Sales-Enablement-Manager_JR1997443",
>>>>>>> 91521309
    "Bullet Fields": [
      "JR1997443"
    ],
<<<<<<< HEAD
    "Requisition ID": "JR1997934",
    "Scraped At": "2025-07-04T05:58:45Z",
    "Posted Date Original": "Posted Today"
  },
  {
    "Job ID": "1997726",
    "Title": "Manager, Engineering - Data Center Management",
    "Location": "2 Locations",
    "Posted Date": "2025-07-03T00:00:00Z",
    "Job URL": "https://nvidia.wd5.myworkdayjobs.com/en-US/NVIDIAExternalCareerSite/job/US-CA-Santa-Clara/Manager--Engineering---Data-Center-Management_JR1997726",
    "External Path": "/job/US-CA-Santa-Clara/Manager--Engineering---Data-Center-Management_JR1997726",
=======
    "Requisition ID": "JR1997443"
  },
  {
    "Job ID": "1999532",
    "Title": "Senior Network and Storage Test Engineer",
    "Location": "Israel, Yokneam",
    "Posted Date": "Posted Today",
    "Job URL": "https://nvidia.wd5.myworkdayjobs.com/en-US/NVIDIAExternalCareerSite/job/Israel-Yokneam/Senior-Network-and-Storage-Test-Engineer_JR1999532",
    "External Path": "/job/Israel-Yokneam/Senior-Network-and-Storage-Test-Engineer_JR1999532",
>>>>>>> 91521309
    "Bullet Fields": [
      "JR1999532"
    ],
<<<<<<< HEAD
    "Requisition ID": "JR1997726",
    "Scraped At": "2025-07-04T05:58:45Z",
    "Posted Date Original": "Posted Yesterday"
=======
    "Requisition ID": "JR1999532"
>>>>>>> 91521309
  },
  {
    "Job ID": "1996812-1",
    "Title": "Senior ASIC Engineer - DFX",
    "Location": "US, CA, Santa Clara",
<<<<<<< HEAD
    "Posted Date": "2025-07-03T00:00:00Z",
    "Job URL": "https://nvidia.wd5.myworkdayjobs.com/en-US/NVIDIAExternalCareerSite/job/US-CA-Santa-Clara/Senior-Software-Engineer---Robotics-Validation-and-Benchmarking_JR1997474-1",
    "External Path": "/job/US-CA-Santa-Clara/Senior-Software-Engineer---Robotics-Validation-and-Benchmarking_JR1997474-1",
=======
    "Posted Date": "Posted Today",
    "Job URL": "https://nvidia.wd5.myworkdayjobs.com/en-US/NVIDIAExternalCareerSite/job/US-CA-Santa-Clara/Senior-ASIC-Engineer---DFX_JR1996812-1",
    "External Path": "/job/US-CA-Santa-Clara/Senior-ASIC-Engineer---DFX_JR1996812-1",
>>>>>>> 91521309
    "Bullet Fields": [
      "JR1996812"
    ],
<<<<<<< HEAD
    "Requisition ID": "JR1997474",
    "Scraped At": "2025-07-04T05:58:45Z",
    "Posted Date Original": "Posted Yesterday"
  },
  {
    "Job ID": "1978573",
    "Title": "Principal Firmware Engineer - Data Center Server Management",
    "Location": "2 Locations",
    "Posted Date": "2025-07-03T00:00:00Z",
    "Job URL": "https://nvidia.wd5.myworkdayjobs.com/en-US/NVIDIAExternalCareerSite/job/US-CA-Santa-Clara/Principal-Platform-Software-Engineer---Data-Center-Server-Management_JR1978573",
    "External Path": "/job/US-CA-Santa-Clara/Principal-Platform-Software-Engineer---Data-Center-Server-Management_JR1978573",
=======
    "Requisition ID": "JR1996812"
  },
  {
    "Job ID": "1997560",
    "Title": "Senior Employment Attorney",
    "Location": "US, CA, Santa Clara",
    "Posted Date": "Posted Today",
    "Job URL": "https://nvidia.wd5.myworkdayjobs.com/en-US/NVIDIAExternalCareerSite/job/US-CA-Santa-Clara/Senior-Employment-Attorney_JR1997560",
    "External Path": "/job/US-CA-Santa-Clara/Senior-Employment-Attorney_JR1997560",
>>>>>>> 91521309
    "Bullet Fields": [
      "JR1997560"
    ],
<<<<<<< HEAD
    "Requisition ID": "JR1978573",
    "Scraped At": "2025-07-04T05:58:45Z",
    "Posted Date Original": "Posted Yesterday"
=======
    "Requisition ID": "JR1997560"
>>>>>>> 91521309
  },
  {
    "Job ID": "1998872",
    "Title": "Senior Software Engineer - Design-For-Test",
    "Location": "US, CA, Santa Clara",
<<<<<<< HEAD
    "Posted Date": "2025-07-02T00:00:00Z",
    "Job URL": "https://nvidia.wd5.myworkdayjobs.com/en-US/NVIDIAExternalCareerSite/job/US-CA-Santa-Clara/Platform-and-EngOps-Engineer---Cluster-Operations_JR1997951",
    "External Path": "/job/US-CA-Santa-Clara/Platform-and-EngOps-Engineer---Cluster-Operations_JR1997951",
=======
    "Posted Date": "Posted Today",
    "Job URL": "https://nvidia.wd5.myworkdayjobs.com/en-US/NVIDIAExternalCareerSite/job/US-CA-Santa-Clara/Senior-Software-Engineer---Design-For-Test_JR1998872",
    "External Path": "/job/US-CA-Santa-Clara/Senior-Software-Engineer---Design-For-Test_JR1998872",
>>>>>>> 91521309
    "Bullet Fields": [
      "JR1998872"
    ],
<<<<<<< HEAD
    "Requisition ID": "JR1997951",
    "Scraped At": "2025-07-04T05:58:45Z",
    "Posted Date Original": "Posted 2 Days Ago"
  },
  {
    "Job ID": "1996930",
    "Title": "Senior AI Infrastructure Engineer - DGX Cloud",
    "Location": "2 Locations",
    "Posted Date": "2025-07-02T00:00:00Z",
    "Job URL": "https://nvidia.wd5.myworkdayjobs.com/en-US/NVIDIAExternalCareerSite/job/US-CA-Santa-Clara/Senior-AI-Infrastructure-Engineer---DGX-Cloud_JR1996930",
    "External Path": "/job/US-CA-Santa-Clara/Senior-AI-Infrastructure-Engineer---DGX-Cloud_JR1996930",
=======
    "Requisition ID": "JR1998872"
  },
  {
    "Job ID": "1999506",
    "Title": "Senior Software Engineer, Distributed Systems Engineer - DGX Cloud",
    "Location": "3 Locations",
    "Posted Date": "Posted Today",
    "Job URL": "https://nvidia.wd5.myworkdayjobs.com/en-US/NVIDIAExternalCareerSite/job/US-CA-Santa-Clara/Senior-Software-Engineer--Distributed-Systems-Engineer---DGX-Cloud_JR1999506",
    "External Path": "/job/US-CA-Santa-Clara/Senior-Software-Engineer--Distributed-Systems-Engineer---DGX-Cloud_JR1999506",
>>>>>>> 91521309
    "Bullet Fields": [
      "JR1999506"
    ],
<<<<<<< HEAD
    "Requisition ID": "JR1996930",
    "Scraped At": "2025-07-04T05:58:45Z",
    "Posted Date Original": "Posted 2 Days Ago"
  },
  {
    "Job ID": "1997569",
    "Title": "Senior Product Development Engineer System Defect Testing",
    "Location": "US, CA, Santa Clara",
    "Posted Date": "2025-07-02T00:00:00Z",
    "Job URL": "https://nvidia.wd5.myworkdayjobs.com/en-US/NVIDIAExternalCareerSite/job/US-CA-Santa-Clara/Senior-IST-DFP-Engineer_JR1997569",
    "External Path": "/job/US-CA-Santa-Clara/Senior-IST-DFP-Engineer_JR1997569",
=======
    "Requisition ID": "JR1999506"
  },
  {
    "Job ID": "1999594-1",
    "Title": "Senior AI Infrastructure Engineer, Security - DGX Cloud",
    "Location": "2 Locations",
    "Posted Date": "Posted Today",
    "Job URL": "https://nvidia.wd5.myworkdayjobs.com/en-US/NVIDIAExternalCareerSite/job/US-CA-Santa-Clara/Senior-AI-Infrastructure-Engineer--Security---DGX-Cloud_JR1999594-1",
    "External Path": "/job/US-CA-Santa-Clara/Senior-AI-Infrastructure-Engineer--Security---DGX-Cloud_JR1999594-1",
>>>>>>> 91521309
    "Bullet Fields": [
      "JR1999594"
    ],
<<<<<<< HEAD
    "Requisition ID": "JR1997569",
    "Scraped At": "2025-07-04T05:58:45Z",
    "Posted Date Original": "Posted 2 Days Ago"
  },
  {
    "Job ID": "1999125",
    "Title": "Pricing Strategy and Analytics Manager",
    "Location": "US, CA, Santa Clara",
    "Posted Date": "2025-07-02T00:00:00Z",
    "Job URL": "https://nvidia.wd5.myworkdayjobs.com/en-US/NVIDIAExternalCareerSite/job/US-CA-Santa-Clara/Pricing-Strategy-and-Analytics-Manager_JR1999125",
    "External Path": "/job/US-CA-Santa-Clara/Pricing-Strategy-and-Analytics-Manager_JR1999125",
=======
    "Requisition ID": "JR1999594"
  },
  {
    "Job ID": "1999278",
    "Title": "Senior Software Engineer, DOCA SDK",
    "Location": "Israel, Yokneam",
    "Posted Date": "Posted Today",
    "Job URL": "https://nvidia.wd5.myworkdayjobs.com/en-US/NVIDIAExternalCareerSite/job/Israel-Yokneam/Senior-Software-Engineer--DOCA-SDK_JR1999278",
    "External Path": "/job/Israel-Yokneam/Senior-Software-Engineer--DOCA-SDK_JR1999278",
>>>>>>> 91521309
    "Bullet Fields": [
      "JR1999278"
    ],
<<<<<<< HEAD
    "Requisition ID": "JR1999125",
    "Scraped At": "2025-07-04T05:58:45Z",
    "Posted Date Original": "Posted 2 Days Ago"
  },
  {
    "Job ID": "1999356",
    "Title": "Senior Product Manager – AI for Retail",
    "Location": "US, CA, Remote",
    "Posted Date": "2025-07-02T00:00:00Z",
    "Job URL": "https://nvidia.wd5.myworkdayjobs.com/en-US/NVIDIAExternalCareerSite/job/US-CA-Remote/Senior-Product-Manager---AI-for-Retail_JR1999356",
    "External Path": "/job/US-CA-Remote/Senior-Product-Manager---AI-for-Retail_JR1999356",
=======
    "Requisition ID": "JR1999278"
  },
  {
    "Job ID": "1992980",
    "Title": "Solutions Architect, Generative AI",
    "Location": "US, CA, Santa Clara",
    "Posted Date": "Posted Today",
    "Job URL": "https://nvidia.wd5.myworkdayjobs.com/en-US/NVIDIAExternalCareerSite/job/US-CA-Santa-Clara/Solutions-Architect--Generative-AI_JR1992980",
    "External Path": "/job/US-CA-Santa-Clara/Solutions-Architect--Generative-AI_JR1992980",
>>>>>>> 91521309
    "Bullet Fields": [
      "JR1992980"
    ],
<<<<<<< HEAD
    "Requisition ID": "JR1999356",
    "Scraped At": "2025-07-04T05:58:45Z",
    "Posted Date Original": "Posted 2 Days Ago"
=======
    "Requisition ID": "JR1992980"
>>>>>>> 91521309
  }
]<|MERGE_RESOLUTION|>--- conflicted
+++ resolved
@@ -3,19 +3,12 @@
     "Job ID": "1992618",
     "Title": "Datacenter GPU Power Architect",
     "Location": "2 Locations",
-<<<<<<< HEAD
     "Posted Date": "2025-07-04T00:00:00Z",
     "Job URL": "https://nvidia.wd5.myworkdayjobs.com/en-US/NVIDIAExternalCareerSite/job/Israel-Yokneam/Senior-ASIC-Verification-Engineer_JR1996939",
     "External Path": "/job/Israel-Yokneam/Senior-ASIC-Verification-Engineer_JR1996939",
-=======
-    "Posted Date": "Posted Today",
-    "Job URL": "https://nvidia.wd5.myworkdayjobs.com/en-US/NVIDIAExternalCareerSite/job/US-CA-Santa-Clara/Datacenter-GPU-Power-Architect_JR1992618",
-    "External Path": "/job/US-CA-Santa-Clara/Datacenter-GPU-Power-Architect_JR1992618",
->>>>>>> 91521309
     "Bullet Fields": [
       "JR1992618"
     ],
-<<<<<<< HEAD
     "Requisition ID": "JR1996939",
     "Scraped At": "2025-07-04T05:58:45Z",
     "Posted Date Original": "Posted Today"
@@ -27,21 +20,9 @@
     "Posted Date": "2025-07-04T00:00:00Z",
     "Job URL": "https://nvidia.wd5.myworkdayjobs.com/en-US/NVIDIAExternalCareerSite/job/Israel-Yokneam/Optics-Firmware-Verification-Student_JR1998681",
     "External Path": "/job/Israel-Yokneam/Optics-Firmware-Verification-Student_JR1998681",
-=======
-    "Requisition ID": "JR1992618"
-  },
-  {
-    "Job ID": "1989782",
-    "Title": "Senior GPU Low Power Architect",
-    "Location": "US, CA, Santa Clara",
-    "Posted Date": "Posted Today",
-    "Job URL": "https://nvidia.wd5.myworkdayjobs.com/en-US/NVIDIAExternalCareerSite/job/US-CA-Santa-Clara/Senior-GPU-Low-Power-Architect_JR1989782",
-    "External Path": "/job/US-CA-Santa-Clara/Senior-GPU-Low-Power-Architect_JR1989782",
->>>>>>> 91521309
     "Bullet Fields": [
       "JR1989782"
     ],
-<<<<<<< HEAD
     "Requisition ID": "JR1998681",
     "Scraped At": "2025-07-04T05:58:45Z",
     "Posted Date Original": "Posted Today"
@@ -53,21 +34,9 @@
     "Posted Date": "2025-07-04T00:00:00Z",
     "Job URL": "https://nvidia.wd5.myworkdayjobs.com/en-US/NVIDIAExternalCareerSite/job/Israel-Raanana/Software-Verification-Student---Sonic_JR1998829",
     "External Path": "/job/Israel-Raanana/Software-Verification-Student---Sonic_JR1998829",
-=======
-    "Requisition ID": "JR1989782"
-  },
-  {
-    "Job ID": "1974246-1",
-    "Title": "Senior Datacenter GPU Power Architect",
-    "Location": "2 Locations",
-    "Posted Date": "Posted Today",
-    "Job URL": "https://nvidia.wd5.myworkdayjobs.com/en-US/NVIDIAExternalCareerSite/job/US-CA-Santa-Clara/Senior-Datacenter-GPU-Power-Architect_JR1974246-1",
-    "External Path": "/job/US-CA-Santa-Clara/Senior-Datacenter-GPU-Power-Architect_JR1974246-1",
->>>>>>> 91521309
     "Bullet Fields": [
       "JR1974246"
     ],
-<<<<<<< HEAD
     "Requisition ID": "JR1998829",
     "Scraped At": "2025-07-04T05:58:45Z",
     "Posted Date Original": "Posted Today"
@@ -79,21 +48,9 @@
     "Posted Date": "2025-07-04T00:00:00Z",
     "Job URL": "https://nvidia.wd5.myworkdayjobs.com/en-US/NVIDIAExternalCareerSite/job/Vietnam-Hanoi/Business-Development-Manager--Global-Public-Sector_JR1998499",
     "External Path": "/job/Vietnam-Hanoi/Business-Development-Manager--Global-Public-Sector_JR1998499",
-=======
-    "Requisition ID": "JR1974246"
-  },
-  {
-    "Job ID": "1997556",
-    "Title": "Senior Applied Power Architect - GPU",
-    "Location": "2 Locations",
-    "Posted Date": "Posted Today",
-    "Job URL": "https://nvidia.wd5.myworkdayjobs.com/en-US/NVIDIAExternalCareerSite/job/US-CA-Santa-Clara/Senior-Applied-Power-Architect---GPU_JR1997556",
-    "External Path": "/job/US-CA-Santa-Clara/Senior-Applied-Power-Architect---GPU_JR1997556",
->>>>>>> 91521309
     "Bullet Fields": [
       "JR1997556"
     ],
-<<<<<<< HEAD
     "Requisition ID": "JR1998499",
     "Scraped At": "2025-07-04T05:58:45Z",
     "Posted Date Original": "Posted Today"
@@ -105,21 +62,9 @@
     "Posted Date": "2025-07-04T00:00:00Z",
     "Job URL": "https://nvidia.wd5.myworkdayjobs.com/en-US/NVIDIAExternalCareerSite/job/Israel-Tel-Aviv/Senior-Hardware-Architect_JR1990271",
     "External Path": "/job/Israel-Tel-Aviv/Senior-Hardware-Architect_JR1990271",
-=======
-    "Requisition ID": "JR1997556"
-  },
-  {
-    "Job ID": "1987748-1",
-    "Title": "Senior Power Architecture and Optimization Engineer",
-    "Location": "US, CA, Santa Clara",
-    "Posted Date": "Posted Today",
-    "Job URL": "https://nvidia.wd5.myworkdayjobs.com/en-US/NVIDIAExternalCareerSite/job/US-CA-Santa-Clara/Senior-Power-Architecture-and-Optimization-Engineer_JR1987748-1",
-    "External Path": "/job/US-CA-Santa-Clara/Senior-Power-Architecture-and-Optimization-Engineer_JR1987748-1",
->>>>>>> 91521309
     "Bullet Fields": [
       "JR1987748"
     ],
-<<<<<<< HEAD
     "Requisition ID": "JR1990271",
     "Scraped At": "2025-07-04T05:58:45Z",
     "Posted Date Original": "Posted Today"
@@ -131,21 +76,9 @@
     "Posted Date": "2025-07-04T00:00:00Z",
     "Job URL": "https://nvidia.wd5.myworkdayjobs.com/en-US/NVIDIAExternalCareerSite/job/Israel-Yokneam/Senior-Software-Simulation-Engineer_JR1998101",
     "External Path": "/job/Israel-Yokneam/Senior-Software-Simulation-Engineer_JR1998101",
-=======
-    "Requisition ID": "JR1987748"
-  },
-  {
-    "Job ID": "1994542",
-    "Title": "Board Design Hardware Student",
-    "Location": "Israel, Raanana",
-    "Posted Date": "Posted Today",
-    "Job URL": "https://nvidia.wd5.myworkdayjobs.com/en-US/NVIDIAExternalCareerSite/job/Israel-Raanana/Board-Design-Hardware-Student_JR1994542",
-    "External Path": "/job/Israel-Raanana/Board-Design-Hardware-Student_JR1994542",
->>>>>>> 91521309
     "Bullet Fields": [
       "JR1994542"
     ],
-<<<<<<< HEAD
     "Requisition ID": "JR1998101",
     "Scraped At": "2025-07-04T05:58:45Z",
     "Posted Date Original": "Posted Today"
@@ -157,21 +90,9 @@
     "Posted Date": "2025-07-04T00:00:00Z",
     "Job URL": "https://nvidia.wd5.myworkdayjobs.com/en-US/NVIDIAExternalCareerSite/job/Israel-Yokneam/AI-Network-System-Architect_JR1987028-1",
     "External Path": "/job/Israel-Yokneam/AI-Network-System-Architect_JR1987028-1",
-=======
-    "Requisition ID": "JR1994542"
-  },
-  {
-    "Job ID": "1999503",
-    "Title": "Account Manager, Federal Systems Integrators",
-    "Location": "US, DC, Remote",
-    "Posted Date": "Posted Today",
-    "Job URL": "https://nvidia.wd5.myworkdayjobs.com/en-US/NVIDIAExternalCareerSite/job/US-DC-Remote/Account-Manager--Federal-Systems-Integrators_JR1999503",
-    "External Path": "/job/US-DC-Remote/Account-Manager--Federal-Systems-Integrators_JR1999503",
->>>>>>> 91521309
     "Bullet Fields": [
       "JR1999503"
     ],
-<<<<<<< HEAD
     "Requisition ID": "JR1987028",
     "Scraped At": "2025-07-04T05:58:45Z",
     "Posted Date Original": "Posted Today"
@@ -183,21 +104,9 @@
     "Posted Date": "2025-07-04T00:00:00Z",
     "Job URL": "https://nvidia.wd5.myworkdayjobs.com/en-US/NVIDIAExternalCareerSite/job/Israel-Beer-Sheva/Senior-Chip-Design-Verification-Engineer_JR1997763",
     "External Path": "/job/Israel-Beer-Sheva/Senior-Chip-Design-Verification-Engineer_JR1997763",
-=======
-    "Requisition ID": "JR1999503"
-  },
-  {
-    "Job ID": "1997609",
-    "Title": "Senior VLSI CAD Engineer, Timing Methodology",
-    "Location": "US, CA, Santa Clara",
-    "Posted Date": "Posted Today",
-    "Job URL": "https://nvidia.wd5.myworkdayjobs.com/en-US/NVIDIAExternalCareerSite/job/US-CA-Santa-Clara/Senior-VLSI-CAD-Engineer--Timing-Methodology_JR1997609",
-    "External Path": "/job/US-CA-Santa-Clara/Senior-VLSI-CAD-Engineer--Timing-Methodology_JR1997609",
->>>>>>> 91521309
     "Bullet Fields": [
       "JR1997609"
     ],
-<<<<<<< HEAD
     "Requisition ID": "JR1997763",
     "Scraped At": "2025-07-04T05:58:45Z",
     "Posted Date Original": "Posted Today"
@@ -209,21 +118,9 @@
     "Posted Date": "2025-07-04T00:00:00Z",
     "Job URL": "https://nvidia.wd5.myworkdayjobs.com/en-US/NVIDIAExternalCareerSite/job/Israel-Yokneam/Chip-Architect_JR1997753",
     "External Path": "/job/Israel-Yokneam/Chip-Architect_JR1997753",
-=======
-    "Requisition ID": "JR1997609"
-  },
-  {
-    "Job ID": "1998187",
-    "Title": "Senior DFT Engineer",
-    "Location": "US, CA, Santa Clara",
-    "Posted Date": "Posted Today",
-    "Job URL": "https://nvidia.wd5.myworkdayjobs.com/en-US/NVIDIAExternalCareerSite/job/US-CA-Santa-Clara/Senior-DFT-Engineer_JR1998187",
-    "External Path": "/job/US-CA-Santa-Clara/Senior-DFT-Engineer_JR1998187",
->>>>>>> 91521309
     "Bullet Fields": [
       "JR1998187"
     ],
-<<<<<<< HEAD
     "Requisition ID": "JR1997753",
     "Scraped At": "2025-07-04T05:58:45Z",
     "Posted Date Original": "Posted Today"
@@ -235,21 +132,9 @@
     "Posted Date": "2025-07-04T00:00:00Z",
     "Job URL": "https://nvidia.wd5.myworkdayjobs.com/en-US/NVIDIAExternalCareerSite/job/Israel-Tel-Aviv/Power-U-Architect_JR1998014",
     "External Path": "/job/Israel-Tel-Aviv/Power-U-Architect_JR1998014",
-=======
-    "Requisition ID": "JR1998187"
-  },
-  {
-    "Job ID": "1999701",
-    "Title": "Technical Marketing Manager - HPC and Simulation",
-    "Location": "US, CA, Santa Clara",
-    "Posted Date": "Posted Today",
-    "Job URL": "https://nvidia.wd5.myworkdayjobs.com/en-US/NVIDIAExternalCareerSite/job/US-CA-Santa-Clara/Technical-Marketing-Manager---HPC-and-Simulation_JR1999701",
-    "External Path": "/job/US-CA-Santa-Clara/Technical-Marketing-Manager---HPC-and-Simulation_JR1999701",
->>>>>>> 91521309
     "Bullet Fields": [
       "JR1999701"
     ],
-<<<<<<< HEAD
     "Requisition ID": "JR1998014",
     "Scraped At": "2025-07-04T05:58:45Z",
     "Posted Date Original": "Posted Today"
@@ -261,21 +146,9 @@
     "Posted Date": "2025-07-04T00:00:00Z",
     "Job URL": "https://nvidia.wd5.myworkdayjobs.com/en-US/NVIDIAExternalCareerSite/job/Israel-Yokneam/Senior-Software-Verification-Engineer_JR1998360",
     "External Path": "/job/Israel-Yokneam/Senior-Software-Verification-Engineer_JR1998360",
-=======
-    "Requisition ID": "JR1999701"
-  },
-  {
-    "Job ID": "1998995",
-    "Title": "Software Engineer, Tools",
-    "Location": "2 Locations",
-    "Posted Date": "Posted Today",
-    "Job URL": "https://nvidia.wd5.myworkdayjobs.com/en-US/NVIDIAExternalCareerSite/job/Israel-Tel-Aviv/System-Software-Engineer_JR1998995",
-    "External Path": "/job/Israel-Tel-Aviv/System-Software-Engineer_JR1998995",
->>>>>>> 91521309
     "Bullet Fields": [
       "JR1998995"
     ],
-<<<<<<< HEAD
     "Requisition ID": "JR1998360",
     "Scraped At": "2025-07-04T05:58:45Z",
     "Posted Date Original": "Posted Today"
@@ -287,21 +160,9 @@
     "Posted Date": "2025-07-04T00:00:00Z",
     "Job URL": "https://nvidia.wd5.myworkdayjobs.com/en-US/NVIDIAExternalCareerSite/job/Israel-Yokneam/Software-QA-Engineer--Bluefield-DPU_JR1997934",
     "External Path": "/job/Israel-Yokneam/Software-QA-Engineer--Bluefield-DPU_JR1997934",
-=======
-    "Requisition ID": "JR1998995"
-  },
-  {
-    "Job ID": "1997443",
-    "Title": "OEM Sales Enablement Manager",
-    "Location": "2 Locations",
-    "Posted Date": "Posted Today",
-    "Job URL": "https://nvidia.wd5.myworkdayjobs.com/en-US/NVIDIAExternalCareerSite/job/US-TX-Remote/OEM-Sales-Enablement-Manager_JR1997443",
-    "External Path": "/job/US-TX-Remote/OEM-Sales-Enablement-Manager_JR1997443",
->>>>>>> 91521309
     "Bullet Fields": [
       "JR1997443"
     ],
-<<<<<<< HEAD
     "Requisition ID": "JR1997934",
     "Scraped At": "2025-07-04T05:58:45Z",
     "Posted Date Original": "Posted Today"
@@ -313,45 +174,23 @@
     "Posted Date": "2025-07-03T00:00:00Z",
     "Job URL": "https://nvidia.wd5.myworkdayjobs.com/en-US/NVIDIAExternalCareerSite/job/US-CA-Santa-Clara/Manager--Engineering---Data-Center-Management_JR1997726",
     "External Path": "/job/US-CA-Santa-Clara/Manager--Engineering---Data-Center-Management_JR1997726",
-=======
-    "Requisition ID": "JR1997443"
-  },
-  {
-    "Job ID": "1999532",
-    "Title": "Senior Network and Storage Test Engineer",
-    "Location": "Israel, Yokneam",
-    "Posted Date": "Posted Today",
-    "Job URL": "https://nvidia.wd5.myworkdayjobs.com/en-US/NVIDIAExternalCareerSite/job/Israel-Yokneam/Senior-Network-and-Storage-Test-Engineer_JR1999532",
-    "External Path": "/job/Israel-Yokneam/Senior-Network-and-Storage-Test-Engineer_JR1999532",
->>>>>>> 91521309
     "Bullet Fields": [
       "JR1999532"
     ],
-<<<<<<< HEAD
     "Requisition ID": "JR1997726",
     "Scraped At": "2025-07-04T05:58:45Z",
     "Posted Date Original": "Posted Yesterday"
-=======
-    "Requisition ID": "JR1999532"
->>>>>>> 91521309
   },
   {
     "Job ID": "1996812-1",
     "Title": "Senior ASIC Engineer - DFX",
     "Location": "US, CA, Santa Clara",
-<<<<<<< HEAD
     "Posted Date": "2025-07-03T00:00:00Z",
     "Job URL": "https://nvidia.wd5.myworkdayjobs.com/en-US/NVIDIAExternalCareerSite/job/US-CA-Santa-Clara/Senior-Software-Engineer---Robotics-Validation-and-Benchmarking_JR1997474-1",
     "External Path": "/job/US-CA-Santa-Clara/Senior-Software-Engineer---Robotics-Validation-and-Benchmarking_JR1997474-1",
-=======
-    "Posted Date": "Posted Today",
-    "Job URL": "https://nvidia.wd5.myworkdayjobs.com/en-US/NVIDIAExternalCareerSite/job/US-CA-Santa-Clara/Senior-ASIC-Engineer---DFX_JR1996812-1",
-    "External Path": "/job/US-CA-Santa-Clara/Senior-ASIC-Engineer---DFX_JR1996812-1",
->>>>>>> 91521309
     "Bullet Fields": [
       "JR1996812"
     ],
-<<<<<<< HEAD
     "Requisition ID": "JR1997474",
     "Scraped At": "2025-07-04T05:58:45Z",
     "Posted Date Original": "Posted Yesterday"
@@ -363,45 +202,23 @@
     "Posted Date": "2025-07-03T00:00:00Z",
     "Job URL": "https://nvidia.wd5.myworkdayjobs.com/en-US/NVIDIAExternalCareerSite/job/US-CA-Santa-Clara/Principal-Platform-Software-Engineer---Data-Center-Server-Management_JR1978573",
     "External Path": "/job/US-CA-Santa-Clara/Principal-Platform-Software-Engineer---Data-Center-Server-Management_JR1978573",
-=======
-    "Requisition ID": "JR1996812"
-  },
-  {
-    "Job ID": "1997560",
-    "Title": "Senior Employment Attorney",
-    "Location": "US, CA, Santa Clara",
-    "Posted Date": "Posted Today",
-    "Job URL": "https://nvidia.wd5.myworkdayjobs.com/en-US/NVIDIAExternalCareerSite/job/US-CA-Santa-Clara/Senior-Employment-Attorney_JR1997560",
-    "External Path": "/job/US-CA-Santa-Clara/Senior-Employment-Attorney_JR1997560",
->>>>>>> 91521309
     "Bullet Fields": [
       "JR1997560"
     ],
-<<<<<<< HEAD
     "Requisition ID": "JR1978573",
     "Scraped At": "2025-07-04T05:58:45Z",
     "Posted Date Original": "Posted Yesterday"
-=======
-    "Requisition ID": "JR1997560"
->>>>>>> 91521309
   },
   {
     "Job ID": "1998872",
     "Title": "Senior Software Engineer - Design-For-Test",
     "Location": "US, CA, Santa Clara",
-<<<<<<< HEAD
     "Posted Date": "2025-07-02T00:00:00Z",
     "Job URL": "https://nvidia.wd5.myworkdayjobs.com/en-US/NVIDIAExternalCareerSite/job/US-CA-Santa-Clara/Platform-and-EngOps-Engineer---Cluster-Operations_JR1997951",
     "External Path": "/job/US-CA-Santa-Clara/Platform-and-EngOps-Engineer---Cluster-Operations_JR1997951",
-=======
-    "Posted Date": "Posted Today",
-    "Job URL": "https://nvidia.wd5.myworkdayjobs.com/en-US/NVIDIAExternalCareerSite/job/US-CA-Santa-Clara/Senior-Software-Engineer---Design-For-Test_JR1998872",
-    "External Path": "/job/US-CA-Santa-Clara/Senior-Software-Engineer---Design-For-Test_JR1998872",
->>>>>>> 91521309
     "Bullet Fields": [
       "JR1998872"
     ],
-<<<<<<< HEAD
     "Requisition ID": "JR1997951",
     "Scraped At": "2025-07-04T05:58:45Z",
     "Posted Date Original": "Posted 2 Days Ago"
@@ -413,21 +230,9 @@
     "Posted Date": "2025-07-02T00:00:00Z",
     "Job URL": "https://nvidia.wd5.myworkdayjobs.com/en-US/NVIDIAExternalCareerSite/job/US-CA-Santa-Clara/Senior-AI-Infrastructure-Engineer---DGX-Cloud_JR1996930",
     "External Path": "/job/US-CA-Santa-Clara/Senior-AI-Infrastructure-Engineer---DGX-Cloud_JR1996930",
-=======
-    "Requisition ID": "JR1998872"
-  },
-  {
-    "Job ID": "1999506",
-    "Title": "Senior Software Engineer, Distributed Systems Engineer - DGX Cloud",
-    "Location": "3 Locations",
-    "Posted Date": "Posted Today",
-    "Job URL": "https://nvidia.wd5.myworkdayjobs.com/en-US/NVIDIAExternalCareerSite/job/US-CA-Santa-Clara/Senior-Software-Engineer--Distributed-Systems-Engineer---DGX-Cloud_JR1999506",
-    "External Path": "/job/US-CA-Santa-Clara/Senior-Software-Engineer--Distributed-Systems-Engineer---DGX-Cloud_JR1999506",
->>>>>>> 91521309
     "Bullet Fields": [
       "JR1999506"
     ],
-<<<<<<< HEAD
     "Requisition ID": "JR1996930",
     "Scraped At": "2025-07-04T05:58:45Z",
     "Posted Date Original": "Posted 2 Days Ago"
@@ -439,21 +244,9 @@
     "Posted Date": "2025-07-02T00:00:00Z",
     "Job URL": "https://nvidia.wd5.myworkdayjobs.com/en-US/NVIDIAExternalCareerSite/job/US-CA-Santa-Clara/Senior-IST-DFP-Engineer_JR1997569",
     "External Path": "/job/US-CA-Santa-Clara/Senior-IST-DFP-Engineer_JR1997569",
-=======
-    "Requisition ID": "JR1999506"
-  },
-  {
-    "Job ID": "1999594-1",
-    "Title": "Senior AI Infrastructure Engineer, Security - DGX Cloud",
-    "Location": "2 Locations",
-    "Posted Date": "Posted Today",
-    "Job URL": "https://nvidia.wd5.myworkdayjobs.com/en-US/NVIDIAExternalCareerSite/job/US-CA-Santa-Clara/Senior-AI-Infrastructure-Engineer--Security---DGX-Cloud_JR1999594-1",
-    "External Path": "/job/US-CA-Santa-Clara/Senior-AI-Infrastructure-Engineer--Security---DGX-Cloud_JR1999594-1",
->>>>>>> 91521309
     "Bullet Fields": [
       "JR1999594"
     ],
-<<<<<<< HEAD
     "Requisition ID": "JR1997569",
     "Scraped At": "2025-07-04T05:58:45Z",
     "Posted Date Original": "Posted 2 Days Ago"
@@ -465,21 +258,9 @@
     "Posted Date": "2025-07-02T00:00:00Z",
     "Job URL": "https://nvidia.wd5.myworkdayjobs.com/en-US/NVIDIAExternalCareerSite/job/US-CA-Santa-Clara/Pricing-Strategy-and-Analytics-Manager_JR1999125",
     "External Path": "/job/US-CA-Santa-Clara/Pricing-Strategy-and-Analytics-Manager_JR1999125",
-=======
-    "Requisition ID": "JR1999594"
-  },
-  {
-    "Job ID": "1999278",
-    "Title": "Senior Software Engineer, DOCA SDK",
-    "Location": "Israel, Yokneam",
-    "Posted Date": "Posted Today",
-    "Job URL": "https://nvidia.wd5.myworkdayjobs.com/en-US/NVIDIAExternalCareerSite/job/Israel-Yokneam/Senior-Software-Engineer--DOCA-SDK_JR1999278",
-    "External Path": "/job/Israel-Yokneam/Senior-Software-Engineer--DOCA-SDK_JR1999278",
->>>>>>> 91521309
     "Bullet Fields": [
       "JR1999278"
     ],
-<<<<<<< HEAD
     "Requisition ID": "JR1999125",
     "Scraped At": "2025-07-04T05:58:45Z",
     "Posted Date Original": "Posted 2 Days Ago"
@@ -491,26 +272,11 @@
     "Posted Date": "2025-07-02T00:00:00Z",
     "Job URL": "https://nvidia.wd5.myworkdayjobs.com/en-US/NVIDIAExternalCareerSite/job/US-CA-Remote/Senior-Product-Manager---AI-for-Retail_JR1999356",
     "External Path": "/job/US-CA-Remote/Senior-Product-Manager---AI-for-Retail_JR1999356",
-=======
-    "Requisition ID": "JR1999278"
-  },
-  {
-    "Job ID": "1992980",
-    "Title": "Solutions Architect, Generative AI",
-    "Location": "US, CA, Santa Clara",
-    "Posted Date": "Posted Today",
-    "Job URL": "https://nvidia.wd5.myworkdayjobs.com/en-US/NVIDIAExternalCareerSite/job/US-CA-Santa-Clara/Solutions-Architect--Generative-AI_JR1992980",
-    "External Path": "/job/US-CA-Santa-Clara/Solutions-Architect--Generative-AI_JR1992980",
->>>>>>> 91521309
     "Bullet Fields": [
       "JR1992980"
     ],
-<<<<<<< HEAD
     "Requisition ID": "JR1999356",
     "Scraped At": "2025-07-04T05:58:45Z",
     "Posted Date Original": "Posted 2 Days Ago"
-=======
-    "Requisition ID": "JR1992980"
->>>>>>> 91521309
   }
 ]